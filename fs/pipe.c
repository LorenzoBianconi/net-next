--- conflicted
+++ resolved
@@ -362,21 +362,6 @@
 			break;
 		if (filp->f_flags & O_NONBLOCK) {
 			ret = -EAGAIN;
-<<<<<<< HEAD
-			break;
-		}
-		if (signal_pending(current)) {
-			if (!ret)
-				ret = -ERESTARTSYS;
-			break;
-		}
-		__pipe_unlock(pipe);
-		if (was_full) {
-			wake_up_interruptible_sync_poll(&pipe->wait, EPOLLOUT | EPOLLWRNORM);
-			kill_fasync(&pipe->fasync_writers, SIGIO, POLL_OUT);
-		}
-		wait_event_interruptible(pipe->wait, pipe_readable(pipe));
-=======
 			break;
 		}
 		__pipe_unlock(pipe);
@@ -412,7 +397,6 @@
 		if (wait_event_interruptible(pipe->wait, pipe_readable(pipe)) < 0)
 			return -ERESTARTSYS;
 
->>>>>>> a7196caf
 		__pipe_lock(pipe);
 		was_full = pipe_full(pipe->head, pipe->tail, pipe->max_usage);
 	}
@@ -597,11 +581,7 @@
 		}
 		wait_event_interruptible(pipe->wait, pipe_writable(pipe));
 		__pipe_lock(pipe);
-<<<<<<< HEAD
-		was_empty = pipe_empty(head, pipe->tail);
-=======
 		was_empty = pipe_empty(pipe->head, pipe->tail);
->>>>>>> a7196caf
 	}
 out:
 	__pipe_unlock(pipe);
