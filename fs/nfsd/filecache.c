--- conflicted
+++ resolved
@@ -303,17 +303,6 @@
 void
 nfsd_file_put(struct nfsd_file *nf)
 {
-<<<<<<< HEAD
-	set_bit(NFSD_FILE_REFERENCED, &nf->nf_flags);
-	if (test_bit(NFSD_FILE_HASHED, &nf->nf_flags) == 0) {
-		nfsd_file_flush(nf);
-		nfsd_file_put_noref(nf);
-	} else {
-		nfsd_file_put_noref(nf);
-		if (nf->nf_file)
-			nfsd_file_schedule_laundrette();
-	}
-=======
 	might_sleep();
 
 	set_bit(NFSD_FILE_REFERENCED, &nf->nf_flags);
@@ -326,7 +315,6 @@
 	} else
 		nfsd_file_put_noref(nf);
 
->>>>>>> 88084a3d
 	if (atomic_long_read(&nfsd_filecache_count) >= NFSD_FILE_LRU_LIMIT)
 		nfsd_file_gc();
 }
