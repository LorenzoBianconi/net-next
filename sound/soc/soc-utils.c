/*
 * soc-util.c  --  ALSA SoC Audio Layer utility functions
 *
 * Copyright 2009 Wolfson Microelectronics PLC.
 *
 * Author: Mark Brown <broonie@opensource.wolfsonmicro.com>
 *         Liam Girdwood <lrg@slimlogic.co.uk>
 *         
 *
 *  This program is free software; you can redistribute  it and/or modify it
 *  under  the terms of  the GNU General  Public License as published by the
 *  Free Software Foundation;  either version 2 of the  License, or (at your
 *  option) any later version.
 */

#include <linux/platform_device.h>
#include <linux/export.h>
#include <sound/core.h>
#include <sound/pcm.h>
#include <sound/pcm_params.h>
#include <sound/soc.h>

int snd_soc_calc_frame_size(int sample_size, int channels, int tdm_slots)
{
	return sample_size * channels * tdm_slots;
}
EXPORT_SYMBOL_GPL(snd_soc_calc_frame_size);

int snd_soc_params_to_frame_size(struct snd_pcm_hw_params *params)
{
	int sample_size;

	sample_size = snd_pcm_format_width(params_format(params));
	if (sample_size < 0)
		return sample_size;

	return snd_soc_calc_frame_size(sample_size, params_channels(params),
				       1);
}
EXPORT_SYMBOL_GPL(snd_soc_params_to_frame_size);

int snd_soc_calc_bclk(int fs, int sample_size, int channels, int tdm_slots)
{
	return fs * snd_soc_calc_frame_size(sample_size, channels, tdm_slots);
}
EXPORT_SYMBOL_GPL(snd_soc_calc_bclk);

int snd_soc_params_to_bclk(struct snd_pcm_hw_params *params)
{
	int ret;

	ret = snd_soc_params_to_frame_size(params);

	if (ret > 0)
		return ret * params_rate(params);
	else
		return ret;
}
EXPORT_SYMBOL_GPL(snd_soc_params_to_bclk);

int snd_soc_component_enable_pin(struct snd_soc_component *component,
				 const char *pin)
{
	struct snd_soc_dapm_context *dapm =
		snd_soc_component_get_dapm(component);
	char *full_name;
	int ret;

	if (!component->name_prefix)
		return snd_soc_dapm_enable_pin(dapm, pin);

	full_name = kasprintf(GFP_KERNEL, "%s %s", component->name_prefix, pin);
	if (!full_name)
		return -ENOMEM;

	ret = snd_soc_dapm_enable_pin(dapm, full_name);
	kfree(full_name);

	return ret;
}
EXPORT_SYMBOL_GPL(snd_soc_component_enable_pin);

int snd_soc_component_enable_pin_unlocked(struct snd_soc_component *component,
					  const char *pin)
{
	struct snd_soc_dapm_context *dapm =
		snd_soc_component_get_dapm(component);
	char *full_name;
	int ret;

	if (!component->name_prefix)
		return snd_soc_dapm_enable_pin_unlocked(dapm, pin);

	full_name = kasprintf(GFP_KERNEL, "%s %s", component->name_prefix, pin);
	if (!full_name)
		return -ENOMEM;

	ret = snd_soc_dapm_enable_pin_unlocked(dapm, full_name);
	kfree(full_name);

	return ret;
}
EXPORT_SYMBOL_GPL(snd_soc_component_enable_pin_unlocked);

int snd_soc_component_disable_pin(struct snd_soc_component *component,
				  const char *pin)
{
	struct snd_soc_dapm_context *dapm =
		snd_soc_component_get_dapm(component);
	char *full_name;
	int ret;

	if (!component->name_prefix)
		return snd_soc_dapm_disable_pin(dapm, pin);

	full_name = kasprintf(GFP_KERNEL, "%s %s", component->name_prefix, pin);
	if (!full_name)
		return -ENOMEM;

	ret = snd_soc_dapm_disable_pin(dapm, full_name);
	kfree(full_name);

	return ret;
}
EXPORT_SYMBOL_GPL(snd_soc_component_disable_pin);

int snd_soc_component_disable_pin_unlocked(struct snd_soc_component *component,
					   const char *pin)
{
	struct snd_soc_dapm_context *dapm =
		snd_soc_component_get_dapm(component);
	char *full_name;
	int ret;

	if (!component->name_prefix)
		return snd_soc_dapm_disable_pin_unlocked(dapm, pin);

	full_name = kasprintf(GFP_KERNEL, "%s %s", component->name_prefix, pin);
	if (!full_name)
		return -ENOMEM;

	ret = snd_soc_dapm_disable_pin_unlocked(dapm, full_name);
	kfree(full_name);

	return ret;
}
EXPORT_SYMBOL_GPL(snd_soc_component_disable_pin_unlocked);

int snd_soc_component_nc_pin(struct snd_soc_component *component,
			     const char *pin)
{
	struct snd_soc_dapm_context *dapm =
		snd_soc_component_get_dapm(component);
	char *full_name;
	int ret;

	if (!component->name_prefix)
		return snd_soc_dapm_nc_pin(dapm, pin);

	full_name = kasprintf(GFP_KERNEL, "%s %s", component->name_prefix, pin);
	if (!full_name)
		return -ENOMEM;

	ret = snd_soc_dapm_nc_pin(dapm, full_name);
	kfree(full_name);

	return ret;
}
EXPORT_SYMBOL_GPL(snd_soc_component_nc_pin);

int snd_soc_component_nc_pin_unlocked(struct snd_soc_component *component,
				      const char *pin)
{
	struct snd_soc_dapm_context *dapm =
		snd_soc_component_get_dapm(component);
	char *full_name;
	int ret;

	if (!component->name_prefix)
		return snd_soc_dapm_nc_pin_unlocked(dapm, pin);

	full_name = kasprintf(GFP_KERNEL, "%s %s", component->name_prefix, pin);
	if (!full_name)
		return -ENOMEM;

	ret = snd_soc_dapm_nc_pin_unlocked(dapm, full_name);
	kfree(full_name);

	return ret;
}
EXPORT_SYMBOL_GPL(snd_soc_component_nc_pin_unlocked);

int snd_soc_component_get_pin_status(struct snd_soc_component *component,
				     const char *pin)
{
	struct snd_soc_dapm_context *dapm =
		snd_soc_component_get_dapm(component);
	char *full_name;
	int ret;

	if (!component->name_prefix)
		return snd_soc_dapm_get_pin_status(dapm, pin);

	full_name = kasprintf(GFP_KERNEL, "%s %s", component->name_prefix, pin);
	if (!full_name)
		return -ENOMEM;

	ret = snd_soc_dapm_get_pin_status(dapm, full_name);
	kfree(full_name);

	return ret;
}
EXPORT_SYMBOL_GPL(snd_soc_component_get_pin_status);

int snd_soc_component_force_enable_pin(struct snd_soc_component *component,
				       const char *pin)
{
	struct snd_soc_dapm_context *dapm =
		snd_soc_component_get_dapm(component);
	char *full_name;
	int ret;

	if (!component->name_prefix)
		return snd_soc_dapm_force_enable_pin(dapm, pin);

	full_name = kasprintf(GFP_KERNEL, "%s %s", component->name_prefix, pin);
	if (!full_name)
		return -ENOMEM;

	ret = snd_soc_dapm_force_enable_pin(dapm, full_name);
	kfree(full_name);

	return ret;
}
EXPORT_SYMBOL_GPL(snd_soc_component_force_enable_pin);

int snd_soc_component_force_enable_pin_unlocked(
					struct snd_soc_component *component,
					const char *pin)
{
	struct snd_soc_dapm_context *dapm =
		snd_soc_component_get_dapm(component);
	char *full_name;
	int ret;

	if (!component->name_prefix)
		return snd_soc_dapm_force_enable_pin_unlocked(dapm, pin);

	full_name = kasprintf(GFP_KERNEL, "%s %s", component->name_prefix, pin);
	if (!full_name)
		return -ENOMEM;

	ret = snd_soc_dapm_force_enable_pin_unlocked(dapm, full_name);
	kfree(full_name);

	return ret;
}
EXPORT_SYMBOL_GPL(snd_soc_component_force_enable_pin_unlocked);

static const struct snd_pcm_hardware dummy_dma_hardware = {
	/* Random values to keep userspace happy when checking constraints */
	.info			= SNDRV_PCM_INFO_INTERLEAVED |
				  SNDRV_PCM_INFO_BLOCK_TRANSFER,
	.buffer_bytes_max	= 128*1024,
	.period_bytes_min	= PAGE_SIZE,
	.period_bytes_max	= PAGE_SIZE*2,
	.periods_min		= 2,
	.periods_max		= 128,
};

static int dummy_dma_open(struct snd_pcm_substream *substream)
{
	struct snd_soc_pcm_runtime *rtd = substream->private_data;

	/* BE's dont need dummy params */
	if (!rtd->dai_link->no_pcm)
		snd_soc_set_runtime_hwparams(substream, &dummy_dma_hardware);

	return 0;
}

static const struct snd_pcm_ops dummy_dma_ops = {
	.open		= dummy_dma_open,
	.ioctl		= snd_pcm_lib_ioctl,
};

static const struct snd_soc_component_driver dummy_platform = {
	.ops = &dummy_dma_ops,
};

<<<<<<< HEAD
static const struct snd_soc_codec_driver dummy_codec;
=======
static const struct snd_soc_component_driver dummy_codec = {
	.idle_bias_on		= 1,
	.use_pmdown_time	= 1,
	.endianness		= 1,
	.non_legacy_dai_naming	= 1,
};
>>>>>>> 03a0dded

#define STUB_RATES	SNDRV_PCM_RATE_8000_192000
#define STUB_FORMATS	(SNDRV_PCM_FMTBIT_S8 | \
			SNDRV_PCM_FMTBIT_U8 | \
			SNDRV_PCM_FMTBIT_S16_LE | \
			SNDRV_PCM_FMTBIT_U16_LE | \
			SNDRV_PCM_FMTBIT_S24_LE | \
			SNDRV_PCM_FMTBIT_U24_LE | \
			SNDRV_PCM_FMTBIT_S32_LE | \
			SNDRV_PCM_FMTBIT_U32_LE | \
			SNDRV_PCM_FMTBIT_IEC958_SUBFRAME_LE)
/*
 * The dummy CODEC is only meant to be used in situations where there is no
 * actual hardware.
 *
 * If there is actual hardware even if it does not have a control bus
 * the hardware will still have constraints like supported samplerates, etc.
 * which should be modelled. And the data flow graph also should be modelled
 * using DAPM.
 */
static struct snd_soc_dai_driver dummy_dai = {
	.name = "snd-soc-dummy-dai",
	.playback = {
		.stream_name	= "Playback",
		.channels_min	= 1,
		.channels_max	= 384,
		.rates		= STUB_RATES,
		.formats	= STUB_FORMATS,
	},
	.capture = {
		.stream_name	= "Capture",
		.channels_min	= 1,
		.channels_max	= 384,
		.rates = STUB_RATES,
		.formats = STUB_FORMATS,
	 },
};

int snd_soc_dai_is_dummy(struct snd_soc_dai *dai)
{
	if (dai->driver == &dummy_dai)
		return 1;
	return 0;
}

static int snd_soc_dummy_probe(struct platform_device *pdev)
{
	int ret;

	ret = devm_snd_soc_register_component(&pdev->dev,
					      &dummy_codec, &dummy_dai, 1);
	if (ret < 0)
		return ret;

	ret = devm_snd_soc_register_component(&pdev->dev, &dummy_platform,
					      NULL, 0);

	return ret;
}

static struct platform_driver soc_dummy_driver = {
	.driver = {
		.name = "snd-soc-dummy",
	},
	.probe = snd_soc_dummy_probe,
};

static struct platform_device *soc_dummy_dev;

int __init snd_soc_util_init(void)
{
	int ret;

	soc_dummy_dev =
		platform_device_register_simple("snd-soc-dummy", -1, NULL, 0);
	if (IS_ERR(soc_dummy_dev))
		return PTR_ERR(soc_dummy_dev);

	ret = platform_driver_register(&soc_dummy_driver);
	if (ret != 0)
		platform_device_unregister(soc_dummy_dev);

	return ret;
}

void __exit snd_soc_util_exit(void)
{
	platform_device_unregister(soc_dummy_dev);
	platform_driver_unregister(&soc_dummy_driver);
}<|MERGE_RESOLUTION|>--- conflicted
+++ resolved
@@ -288,16 +288,12 @@
 	.ops = &dummy_dma_ops,
 };
 
-<<<<<<< HEAD
-static const struct snd_soc_codec_driver dummy_codec;
-=======
 static const struct snd_soc_component_driver dummy_codec = {
 	.idle_bias_on		= 1,
 	.use_pmdown_time	= 1,
 	.endianness		= 1,
 	.non_legacy_dai_naming	= 1,
 };
->>>>>>> 03a0dded
 
 #define STUB_RATES	SNDRV_PCM_RATE_8000_192000
 #define STUB_FORMATS	(SNDRV_PCM_FMTBIT_S8 | \
