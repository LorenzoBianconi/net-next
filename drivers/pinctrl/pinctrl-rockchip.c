/*
 * Pinctrl driver for Rockchip SoCs
 *
 * Copyright (c) 2013 MundoReader S.L.
 * Author: Heiko Stuebner <heiko@sntech.de>
 *
 * With some ideas taken from pinctrl-samsung:
 * Copyright (c) 2012 Samsung Electronics Co., Ltd.
 *		http://www.samsung.com
 * Copyright (c) 2012 Linaro Ltd
 *		http://www.linaro.org
 *
 * and pinctrl-at91:
 * Copyright (C) 2011-2012 Jean-Christophe PLAGNIOL-VILLARD <plagnioj@jcrosoft.com>
 *
 * This program is free software; you can redistribute it and/or modify
 * it under the terms of the GNU General Public License version 2 as published
 * by the Free Software Foundation.
 *
 * This program is distributed in the hope that it will be useful,
 * but WITHOUT ANY WARRANTY; without even the implied warranty of
 * MERCHANTABILITY or FITNESS FOR A PARTICULAR PURPOSE.  See the
 * GNU General Public License for more details.
 */

#include <linux/module.h>
#include <linux/platform_device.h>
#include <linux/io.h>
#include <linux/bitops.h>
#include <linux/gpio.h>
#include <linux/of_address.h>
#include <linux/of_irq.h>
#include <linux/pinctrl/machine.h>
#include <linux/pinctrl/pinconf.h>
#include <linux/pinctrl/pinctrl.h>
#include <linux/pinctrl/pinmux.h>
#include <linux/pinctrl/pinconf-generic.h>
#include <linux/irqchip/chained_irq.h>
#include <linux/clk.h>
#include <linux/regmap.h>
#include <linux/mfd/syscon.h>
#include <dt-bindings/pinctrl/rockchip.h>

#include "core.h"
#include "pinconf.h"

/* GPIO control registers */
#define GPIO_SWPORT_DR		0x00
#define GPIO_SWPORT_DDR		0x04
#define GPIO_INTEN		0x30
#define GPIO_INTMASK		0x34
#define GPIO_INTTYPE_LEVEL	0x38
#define GPIO_INT_POLARITY	0x3c
#define GPIO_INT_STATUS		0x40
#define GPIO_INT_RAWSTATUS	0x44
#define GPIO_DEBOUNCE		0x48
#define GPIO_PORTS_EOI		0x4c
#define GPIO_EXT_PORT		0x50
#define GPIO_LS_SYNC		0x60

enum rockchip_pinctrl_type {
	RK2928,
	RK3066B,
	RK3188,
	RK3288,
};

/**
 * Encode variants of iomux registers into a type variable
 */
#define IOMUX_GPIO_ONLY		BIT(0)
#define IOMUX_WIDTH_4BIT	BIT(1)
#define IOMUX_SOURCE_PMU	BIT(2)
#define IOMUX_UNROUTED		BIT(3)

/**
 * @type: iomux variant using IOMUX_* constants
 * @offset: if initialized to -1 it will be autocalculated, by specifying
 *	    an initial offset value the relevant source offset can be reset
 *	    to a new value for autocalculating the following iomux registers.
 */
struct rockchip_iomux {
	int				type;
	int				offset;
};

/**
 * @reg_base: register base of the gpio bank
 * @reg_pull: optional separate register for additional pull settings
 * @clk: clock of the gpio bank
 * @irq: interrupt of the gpio bank
 * @pin_base: first pin number
 * @nr_pins: number of pins in this bank
 * @name: name of the bank
 * @bank_num: number of the bank, to account for holes
 * @iomux: array describing the 4 iomux sources of the bank
 * @valid: are all necessary informations present
 * @of_node: dt node of this bank
 * @drvdata: common pinctrl basedata
 * @domain: irqdomain of the gpio bank
 * @gpio_chip: gpiolib chip
 * @grange: gpio range
 * @slock: spinlock for the gpio bank
 */
struct rockchip_pin_bank {
	void __iomem			*reg_base;
	struct regmap			*regmap_pull;
	struct clk			*clk;
	int				irq;
	u32				pin_base;
	u8				nr_pins;
	char				*name;
	u8				bank_num;
	struct rockchip_iomux		iomux[4];
	bool				valid;
	struct device_node		*of_node;
	struct rockchip_pinctrl		*drvdata;
	struct irq_domain		*domain;
	struct gpio_chip		gpio_chip;
	struct pinctrl_gpio_range	grange;
	spinlock_t			slock;
	u32				toggle_edge_mode;
};

#define PIN_BANK(id, pins, label)			\
	{						\
		.bank_num	= id,			\
		.nr_pins	= pins,			\
		.name		= label,		\
		.iomux		= {			\
			{ .offset = -1 },		\
			{ .offset = -1 },		\
			{ .offset = -1 },		\
			{ .offset = -1 },		\
		},					\
	}

#define PIN_BANK_IOMUX_FLAGS(id, pins, label, iom0, iom1, iom2, iom3)	\
	{								\
		.bank_num	= id,					\
		.nr_pins	= pins,					\
		.name		= label,				\
		.iomux		= {					\
			{ .type = iom0, .offset = -1 },			\
			{ .type = iom1, .offset = -1 },			\
			{ .type = iom2, .offset = -1 },			\
			{ .type = iom3, .offset = -1 },			\
		},							\
	}

/**
 */
struct rockchip_pin_ctrl {
	struct rockchip_pin_bank	*pin_banks;
	u32				nr_banks;
	u32				nr_pins;
	char				*label;
	enum rockchip_pinctrl_type	type;
	int				grf_mux_offset;
	int				pmu_mux_offset;
	void	(*pull_calc_reg)(struct rockchip_pin_bank *bank,
				    int pin_num, struct regmap **regmap,
				    int *reg, u8 *bit);
};

struct rockchip_pin_config {
	unsigned int		func;
	unsigned long		*configs;
	unsigned int		nconfigs;
};

/**
 * struct rockchip_pin_group: represent group of pins of a pinmux function.
 * @name: name of the pin group, used to lookup the group.
 * @pins: the pins included in this group.
 * @npins: number of pins included in this group.
 * @func: the mux function number to be programmed when selected.
 * @configs: the config values to be set for each pin
 * @nconfigs: number of configs for each pin
 */
struct rockchip_pin_group {
	const char			*name;
	unsigned int			npins;
	unsigned int			*pins;
	struct rockchip_pin_config	*data;
};

/**
 * struct rockchip_pmx_func: represent a pin function.
 * @name: name of the pin function, used to lookup the function.
 * @groups: one or more names of pin groups that provide this function.
 * @num_groups: number of groups included in @groups.
 */
struct rockchip_pmx_func {
	const char		*name;
	const char		**groups;
	u8			ngroups;
};

struct rockchip_pinctrl {
	struct regmap			*regmap_base;
	int				reg_size;
	struct regmap			*regmap_pull;
	struct regmap			*regmap_pmu;
	struct device			*dev;
	struct rockchip_pin_ctrl	*ctrl;
	struct pinctrl_desc		pctl;
	struct pinctrl_dev		*pctl_dev;
	struct rockchip_pin_group	*groups;
	unsigned int			ngroups;
	struct rockchip_pmx_func	*functions;
	unsigned int			nfunctions;
};

static struct regmap_config rockchip_regmap_config = {
	.reg_bits = 32,
	.val_bits = 32,
	.reg_stride = 4,
};

static inline struct rockchip_pin_bank *gc_to_pin_bank(struct gpio_chip *gc)
{
	return container_of(gc, struct rockchip_pin_bank, gpio_chip);
}

static const inline struct rockchip_pin_group *pinctrl_name_to_group(
					const struct rockchip_pinctrl *info,
					const char *name)
{
	int i;

	for (i = 0; i < info->ngroups; i++) {
		if (!strcmp(info->groups[i].name, name))
			return &info->groups[i];
	}

	return NULL;
}

/*
 * given a pin number that is local to a pin controller, find out the pin bank
 * and the register base of the pin bank.
 */
static struct rockchip_pin_bank *pin_to_bank(struct rockchip_pinctrl *info,
								unsigned pin)
{
	struct rockchip_pin_bank *b = info->ctrl->pin_banks;

	while (pin >= (b->pin_base + b->nr_pins))
		b++;

	return b;
}

static struct rockchip_pin_bank *bank_num_to_bank(
					struct rockchip_pinctrl *info,
					unsigned num)
{
	struct rockchip_pin_bank *b = info->ctrl->pin_banks;
	int i;

	for (i = 0; i < info->ctrl->nr_banks; i++, b++) {
		if (b->bank_num == num)
			return b;
	}

	return ERR_PTR(-EINVAL);
}

/*
 * Pinctrl_ops handling
 */

static int rockchip_get_groups_count(struct pinctrl_dev *pctldev)
{
	struct rockchip_pinctrl *info = pinctrl_dev_get_drvdata(pctldev);

	return info->ngroups;
}

static const char *rockchip_get_group_name(struct pinctrl_dev *pctldev,
							unsigned selector)
{
	struct rockchip_pinctrl *info = pinctrl_dev_get_drvdata(pctldev);

	return info->groups[selector].name;
}

static int rockchip_get_group_pins(struct pinctrl_dev *pctldev,
				      unsigned selector, const unsigned **pins,
				      unsigned *npins)
{
	struct rockchip_pinctrl *info = pinctrl_dev_get_drvdata(pctldev);

	if (selector >= info->ngroups)
		return -EINVAL;

	*pins = info->groups[selector].pins;
	*npins = info->groups[selector].npins;

	return 0;
}

static int rockchip_dt_node_to_map(struct pinctrl_dev *pctldev,
				 struct device_node *np,
				 struct pinctrl_map **map, unsigned *num_maps)
{
	struct rockchip_pinctrl *info = pinctrl_dev_get_drvdata(pctldev);
	const struct rockchip_pin_group *grp;
	struct pinctrl_map *new_map;
	struct device_node *parent;
	int map_num = 1;
	int i;

	/*
	 * first find the group of this node and check if we need to create
	 * config maps for pins
	 */
	grp = pinctrl_name_to_group(info, np->name);
	if (!grp) {
		dev_err(info->dev, "unable to find group for node %s\n",
			np->name);
		return -EINVAL;
	}

	map_num += grp->npins;
	new_map = devm_kzalloc(pctldev->dev, sizeof(*new_map) * map_num,
								GFP_KERNEL);
	if (!new_map)
		return -ENOMEM;

	*map = new_map;
	*num_maps = map_num;

	/* create mux map */
	parent = of_get_parent(np);
	if (!parent) {
		devm_kfree(pctldev->dev, new_map);
		return -EINVAL;
	}
	new_map[0].type = PIN_MAP_TYPE_MUX_GROUP;
	new_map[0].data.mux.function = parent->name;
	new_map[0].data.mux.group = np->name;
	of_node_put(parent);

	/* create config map */
	new_map++;
	for (i = 0; i < grp->npins; i++) {
		new_map[i].type = PIN_MAP_TYPE_CONFIGS_PIN;
		new_map[i].data.configs.group_or_pin =
				pin_get_name(pctldev, grp->pins[i]);
		new_map[i].data.configs.configs = grp->data[i].configs;
		new_map[i].data.configs.num_configs = grp->data[i].nconfigs;
	}

	dev_dbg(pctldev->dev, "maps: function %s group %s num %d\n",
		(*map)->data.mux.function, (*map)->data.mux.group, map_num);

	return 0;
}

static void rockchip_dt_free_map(struct pinctrl_dev *pctldev,
				    struct pinctrl_map *map, unsigned num_maps)
{
}

static const struct pinctrl_ops rockchip_pctrl_ops = {
	.get_groups_count	= rockchip_get_groups_count,
	.get_group_name		= rockchip_get_group_name,
	.get_group_pins		= rockchip_get_group_pins,
	.dt_node_to_map		= rockchip_dt_node_to_map,
	.dt_free_map		= rockchip_dt_free_map,
};

/*
 * Hardware access
 */

static int rockchip_get_mux(struct rockchip_pin_bank *bank, int pin)
{
	struct rockchip_pinctrl *info = bank->drvdata;
	int iomux_num = (pin / 8);
	struct regmap *regmap;
	unsigned int val;
	int reg, ret, mask;
	u8 bit;

	if (iomux_num > 3)
		return -EINVAL;

	if (bank->iomux[iomux_num].type & IOMUX_UNROUTED) {
		dev_err(info->dev, "pin %d is unrouted\n", pin);
		return -EINVAL;
	}

	if (bank->iomux[iomux_num].type & IOMUX_GPIO_ONLY)
		return RK_FUNC_GPIO;

	regmap = (bank->iomux[iomux_num].type & IOMUX_SOURCE_PMU)
				? info->regmap_pmu : info->regmap_base;

	/* get basic quadrupel of mux registers and the correct reg inside */
	mask = (bank->iomux[iomux_num].type & IOMUX_WIDTH_4BIT) ? 0xf : 0x3;
	reg = bank->iomux[iomux_num].offset;
	if (bank->iomux[iomux_num].type & IOMUX_WIDTH_4BIT) {
		if ((pin % 8) >= 4)
			reg += 0x4;
		bit = (pin % 4) * 4;
	} else {
		bit = (pin % 8) * 2;
	}

	ret = regmap_read(regmap, reg, &val);
	if (ret)
		return ret;

	return ((val >> bit) & mask);
}

/*
 * Set a new mux function for a pin.
 *
 * The register is divided into the upper and lower 16 bit. When changing
 * a value, the previous register value is not read and changed. Instead
 * it seems the changed bits are marked in the upper 16 bit, while the
 * changed value gets set in the same offset in the lower 16 bit.
 * All pin settings seem to be 2 bit wide in both the upper and lower
 * parts.
 * @bank: pin bank to change
 * @pin: pin to change
 * @mux: new mux function to set
 */
static int rockchip_set_mux(struct rockchip_pin_bank *bank, int pin, int mux)
{
	struct rockchip_pinctrl *info = bank->drvdata;
	int iomux_num = (pin / 8);
	struct regmap *regmap;
	int reg, ret, mask;
	unsigned long flags;
	u8 bit;
	u32 data, rmask;

	if (iomux_num > 3)
		return -EINVAL;

	if (bank->iomux[iomux_num].type & IOMUX_UNROUTED) {
		dev_err(info->dev, "pin %d is unrouted\n", pin);
		return -EINVAL;
	}

	if (bank->iomux[iomux_num].type & IOMUX_GPIO_ONLY) {
		if (mux != RK_FUNC_GPIO) {
			dev_err(info->dev,
				"pin %d only supports a gpio mux\n", pin);
			return -ENOTSUPP;
		} else {
			return 0;
		}
	}

	dev_dbg(info->dev, "setting mux of GPIO%d-%d to %d\n",
						bank->bank_num, pin, mux);

	regmap = (bank->iomux[iomux_num].type & IOMUX_SOURCE_PMU)
				? info->regmap_pmu : info->regmap_base;

	/* get basic quadrupel of mux registers and the correct reg inside */
	mask = (bank->iomux[iomux_num].type & IOMUX_WIDTH_4BIT) ? 0xf : 0x3;
	reg = bank->iomux[iomux_num].offset;
	if (bank->iomux[iomux_num].type & IOMUX_WIDTH_4BIT) {
		if ((pin % 8) >= 4)
			reg += 0x4;
		bit = (pin % 4) * 4;
	} else {
		bit = (pin % 8) * 2;
	}

	spin_lock_irqsave(&bank->slock, flags);

	data = (mask << (bit + 16));
<<<<<<< HEAD
	data |= (mux & mask) << bit;
	ret = regmap_write(regmap, reg, data);
=======
	rmask = data | (data >> 16);
	data |= (mux & mask) << bit;
	ret = regmap_update_bits(regmap, reg, rmask, data);
>>>>>>> 9e82bf01

	spin_unlock_irqrestore(&bank->slock, flags);

	return ret;
}

#define RK2928_PULL_OFFSET		0x118
#define RK2928_PULL_PINS_PER_REG	16
#define RK2928_PULL_BANK_STRIDE		8

static void rk2928_calc_pull_reg_and_bit(struct rockchip_pin_bank *bank,
				    int pin_num, struct regmap **regmap,
				    int *reg, u8 *bit)
{
	struct rockchip_pinctrl *info = bank->drvdata;

	*regmap = info->regmap_base;
	*reg = RK2928_PULL_OFFSET;
	*reg += bank->bank_num * RK2928_PULL_BANK_STRIDE;
	*reg += (pin_num / RK2928_PULL_PINS_PER_REG) * 4;

	*bit = pin_num % RK2928_PULL_PINS_PER_REG;
};

#define RK3188_PULL_OFFSET		0x164
#define RK3188_PULL_BITS_PER_PIN	2
#define RK3188_PULL_PINS_PER_REG	8
#define RK3188_PULL_BANK_STRIDE		16
#define RK3188_PULL_PMU_OFFSET		0x64

static void rk3188_calc_pull_reg_and_bit(struct rockchip_pin_bank *bank,
				    int pin_num, struct regmap **regmap,
				    int *reg, u8 *bit)
{
	struct rockchip_pinctrl *info = bank->drvdata;

	/* The first 12 pins of the first bank are located elsewhere */
	if (bank->bank_num == 0 && pin_num < 12) {
		*regmap = info->regmap_pmu ? info->regmap_pmu
					   : bank->regmap_pull;
		*reg = info->regmap_pmu ? RK3188_PULL_PMU_OFFSET : 0;
		*reg += ((pin_num / RK3188_PULL_PINS_PER_REG) * 4);
		*bit = pin_num % RK3188_PULL_PINS_PER_REG;
		*bit *= RK3188_PULL_BITS_PER_PIN;
	} else {
		*regmap = info->regmap_pull ? info->regmap_pull
					    : info->regmap_base;
		*reg = info->regmap_pull ? 0 : RK3188_PULL_OFFSET;

		/* correct the offset, as it is the 2nd pull register */
		*reg -= 4;
		*reg += bank->bank_num * RK3188_PULL_BANK_STRIDE;
		*reg += ((pin_num / RK3188_PULL_PINS_PER_REG) * 4);

		/*
		 * The bits in these registers have an inverse ordering
		 * with the lowest pin being in bits 15:14 and the highest
		 * pin in bits 1:0
		 */
		*bit = 7 - (pin_num % RK3188_PULL_PINS_PER_REG);
		*bit *= RK3188_PULL_BITS_PER_PIN;
	}
}

#define RK3288_PULL_OFFSET		0x140
static void rk3288_calc_pull_reg_and_bit(struct rockchip_pin_bank *bank,
				    int pin_num, struct regmap **regmap,
				    int *reg, u8 *bit)
{
	struct rockchip_pinctrl *info = bank->drvdata;

	/* The first 24 pins of the first bank are located in PMU */
	if (bank->bank_num == 0) {
		*regmap = info->regmap_pmu;
		*reg = RK3188_PULL_PMU_OFFSET;

		*reg += ((pin_num / RK3188_PULL_PINS_PER_REG) * 4);
		*bit = pin_num % RK3188_PULL_PINS_PER_REG;
		*bit *= RK3188_PULL_BITS_PER_PIN;
	} else {
		*regmap = info->regmap_base;
		*reg = RK3288_PULL_OFFSET;

		/* correct the offset, as we're starting with the 2nd bank */
		*reg -= 0x10;
		*reg += bank->bank_num * RK3188_PULL_BANK_STRIDE;
		*reg += ((pin_num / RK3188_PULL_PINS_PER_REG) * 4);

		*bit = (pin_num % RK3188_PULL_PINS_PER_REG);
		*bit *= RK3188_PULL_BITS_PER_PIN;
	}
}

#define RK3288_DRV_PMU_OFFSET		0x70
#define RK3288_DRV_GRF_OFFSET		0x1c0
#define RK3288_DRV_BITS_PER_PIN		2
#define RK3288_DRV_PINS_PER_REG		8
#define RK3288_DRV_BANK_STRIDE		16
static int rk3288_drv_list[] = { 2, 4, 8, 12 };

static void rk3288_calc_drv_reg_and_bit(struct rockchip_pin_bank *bank,
				    int pin_num, struct regmap **regmap,
				    int *reg, u8 *bit)
{
	struct rockchip_pinctrl *info = bank->drvdata;

	/* The first 24 pins of the first bank are located in PMU */
	if (bank->bank_num == 0) {
		*regmap = info->regmap_pmu;
		*reg = RK3288_DRV_PMU_OFFSET;

		*reg += ((pin_num / RK3288_DRV_PINS_PER_REG) * 4);
		*bit = pin_num % RK3288_DRV_PINS_PER_REG;
		*bit *= RK3288_DRV_BITS_PER_PIN;
	} else {
		*regmap = info->regmap_base;
		*reg = RK3288_DRV_GRF_OFFSET;

		/* correct the offset, as we're starting with the 2nd bank */
		*reg -= 0x10;
		*reg += bank->bank_num * RK3288_DRV_BANK_STRIDE;
		*reg += ((pin_num / RK3288_DRV_PINS_PER_REG) * 4);

		*bit = (pin_num % RK3288_DRV_PINS_PER_REG);
		*bit *= RK3288_DRV_BITS_PER_PIN;
	}
}

static int rk3288_get_drive(struct rockchip_pin_bank *bank, int pin_num)
{
	struct regmap *regmap;
	int reg, ret;
	u32 data;
	u8 bit;

	rk3288_calc_drv_reg_and_bit(bank, pin_num, &regmap, &reg, &bit);

	ret = regmap_read(regmap, reg, &data);
	if (ret)
		return ret;

	data >>= bit;
	data &= (1 << RK3288_DRV_BITS_PER_PIN) - 1;

	return rk3288_drv_list[data];
}

static int rk3288_set_drive(struct rockchip_pin_bank *bank, int pin_num,
			    int strength)
{
	struct rockchip_pinctrl *info = bank->drvdata;
	struct regmap *regmap;
	unsigned long flags;
	int reg, ret, i;
<<<<<<< HEAD
	u32 data;
=======
	u32 data, rmask;
>>>>>>> 9e82bf01
	u8 bit;

	rk3288_calc_drv_reg_and_bit(bank, pin_num, &regmap, &reg, &bit);

	ret = -EINVAL;
	for (i = 0; i < ARRAY_SIZE(rk3288_drv_list); i++) {
		if (rk3288_drv_list[i] == strength) {
			ret = i;
			break;
		}
	}

	if (ret < 0) {
		dev_err(info->dev, "unsupported driver strength %d\n",
			strength);
		return ret;
	}

	spin_lock_irqsave(&bank->slock, flags);

	/* enable the write to the equivalent lower bits */
	data = ((1 << RK3288_DRV_BITS_PER_PIN) - 1) << (bit + 16);
<<<<<<< HEAD
	data |= (ret << bit);

	ret = regmap_write(regmap, reg, data);
=======
	rmask = data | (data >> 16);
	data |= (ret << bit);

	ret = regmap_update_bits(regmap, reg, rmask, data);
>>>>>>> 9e82bf01
	spin_unlock_irqrestore(&bank->slock, flags);

	return ret;
}

static int rockchip_get_pull(struct rockchip_pin_bank *bank, int pin_num)
{
	struct rockchip_pinctrl *info = bank->drvdata;
	struct rockchip_pin_ctrl *ctrl = info->ctrl;
	struct regmap *regmap;
	int reg, ret;
	u8 bit;
	u32 data;

	/* rk3066b does support any pulls */
	if (ctrl->type == RK3066B)
		return PIN_CONFIG_BIAS_DISABLE;

	ctrl->pull_calc_reg(bank, pin_num, &regmap, &reg, &bit);

	ret = regmap_read(regmap, reg, &data);
	if (ret)
		return ret;

	switch (ctrl->type) {
	case RK2928:
		return !(data & BIT(bit))
				? PIN_CONFIG_BIAS_PULL_PIN_DEFAULT
				: PIN_CONFIG_BIAS_DISABLE;
	case RK3188:
	case RK3288:
		data >>= bit;
		data &= (1 << RK3188_PULL_BITS_PER_PIN) - 1;

		switch (data) {
		case 0:
			return PIN_CONFIG_BIAS_DISABLE;
		case 1:
			return PIN_CONFIG_BIAS_PULL_UP;
		case 2:
			return PIN_CONFIG_BIAS_PULL_DOWN;
		case 3:
			return PIN_CONFIG_BIAS_BUS_HOLD;
		}

		dev_err(info->dev, "unknown pull setting\n");
		return -EIO;
	default:
		dev_err(info->dev, "unsupported pinctrl type\n");
		return -EINVAL;
	};
}

static int rockchip_set_pull(struct rockchip_pin_bank *bank,
					int pin_num, int pull)
{
	struct rockchip_pinctrl *info = bank->drvdata;
	struct rockchip_pin_ctrl *ctrl = info->ctrl;
	struct regmap *regmap;
	int reg, ret;
	unsigned long flags;
	u8 bit;
	u32 data, rmask;

	dev_dbg(info->dev, "setting pull of GPIO%d-%d to %d\n",
		 bank->bank_num, pin_num, pull);

	/* rk3066b does support any pulls */
	if (ctrl->type == RK3066B)
		return pull ? -EINVAL : 0;

	ctrl->pull_calc_reg(bank, pin_num, &regmap, &reg, &bit);

	switch (ctrl->type) {
	case RK2928:
		spin_lock_irqsave(&bank->slock, flags);

		data = BIT(bit + 16);
		if (pull == PIN_CONFIG_BIAS_DISABLE)
			data |= BIT(bit);
		ret = regmap_write(regmap, reg, data);

		spin_unlock_irqrestore(&bank->slock, flags);
		break;
	case RK3188:
	case RK3288:
		spin_lock_irqsave(&bank->slock, flags);

		/* enable the write to the equivalent lower bits */
		data = ((1 << RK3188_PULL_BITS_PER_PIN) - 1) << (bit + 16);
		rmask = data | (data >> 16);

		switch (pull) {
		case PIN_CONFIG_BIAS_DISABLE:
			break;
		case PIN_CONFIG_BIAS_PULL_UP:
			data |= (1 << bit);
			break;
		case PIN_CONFIG_BIAS_PULL_DOWN:
			data |= (2 << bit);
			break;
		case PIN_CONFIG_BIAS_BUS_HOLD:
			data |= (3 << bit);
			break;
		default:
			spin_unlock_irqrestore(&bank->slock, flags);
			dev_err(info->dev, "unsupported pull setting %d\n",
				pull);
			return -EINVAL;
		}

		ret = regmap_update_bits(regmap, reg, rmask, data);

		spin_unlock_irqrestore(&bank->slock, flags);
		break;
	default:
		dev_err(info->dev, "unsupported pinctrl type\n");
		return -EINVAL;
	}

	return ret;
}

/*
 * Pinmux_ops handling
 */

static int rockchip_pmx_get_funcs_count(struct pinctrl_dev *pctldev)
{
	struct rockchip_pinctrl *info = pinctrl_dev_get_drvdata(pctldev);

	return info->nfunctions;
}

static const char *rockchip_pmx_get_func_name(struct pinctrl_dev *pctldev,
					  unsigned selector)
{
	struct rockchip_pinctrl *info = pinctrl_dev_get_drvdata(pctldev);

	return info->functions[selector].name;
}

static int rockchip_pmx_get_groups(struct pinctrl_dev *pctldev,
				unsigned selector, const char * const **groups,
				unsigned * const num_groups)
{
	struct rockchip_pinctrl *info = pinctrl_dev_get_drvdata(pctldev);

	*groups = info->functions[selector].groups;
	*num_groups = info->functions[selector].ngroups;

	return 0;
}

static int rockchip_pmx_enable(struct pinctrl_dev *pctldev, unsigned selector,
							    unsigned group)
{
	struct rockchip_pinctrl *info = pinctrl_dev_get_drvdata(pctldev);
	const unsigned int *pins = info->groups[group].pins;
	const struct rockchip_pin_config *data = info->groups[group].data;
	struct rockchip_pin_bank *bank;
	int cnt, ret = 0;

	dev_dbg(info->dev, "enable function %s group %s\n",
		info->functions[selector].name, info->groups[group].name);

	/*
	 * for each pin in the pin group selected, program the correspoding pin
	 * pin function number in the config register.
	 */
	for (cnt = 0; cnt < info->groups[group].npins; cnt++) {
		bank = pin_to_bank(info, pins[cnt]);
		ret = rockchip_set_mux(bank, pins[cnt] - bank->pin_base,
				       data[cnt].func);
		if (ret)
			break;
	}

	if (ret) {
		/* revert the already done pin settings */
		for (cnt--; cnt >= 0; cnt--)
			rockchip_set_mux(bank, pins[cnt] - bank->pin_base, 0);

		return ret;
	}

	return 0;
}

/*
 * The calls to gpio_direction_output() and gpio_direction_input()
 * leads to this function call (via the pinctrl_gpio_direction_{input|output}()
 * function called from the gpiolib interface).
 */
static int rockchip_pmx_gpio_set_direction(struct pinctrl_dev *pctldev,
					      struct pinctrl_gpio_range *range,
					      unsigned offset, bool input)
{
	struct rockchip_pinctrl *info = pinctrl_dev_get_drvdata(pctldev);
	struct rockchip_pin_bank *bank;
	struct gpio_chip *chip;
	int pin, ret;
	u32 data;

	chip = range->gc;
	bank = gc_to_pin_bank(chip);
	pin = offset - chip->base;

	dev_dbg(info->dev, "gpio_direction for pin %u as %s-%d to %s\n",
		 offset, range->name, pin, input ? "input" : "output");

	ret = rockchip_set_mux(bank, pin, RK_FUNC_GPIO);
	if (ret < 0)
		return ret;

	data = readl_relaxed(bank->reg_base + GPIO_SWPORT_DDR);
	/* set bit to 1 for output, 0 for input */
	if (!input)
		data |= BIT(pin);
	else
		data &= ~BIT(pin);
	writel_relaxed(data, bank->reg_base + GPIO_SWPORT_DDR);

	return 0;
}

static const struct pinmux_ops rockchip_pmx_ops = {
	.get_functions_count	= rockchip_pmx_get_funcs_count,
	.get_function_name	= rockchip_pmx_get_func_name,
	.get_function_groups	= rockchip_pmx_get_groups,
	.enable			= rockchip_pmx_enable,
	.gpio_set_direction	= rockchip_pmx_gpio_set_direction,
};

/*
 * Pinconf_ops handling
 */

static bool rockchip_pinconf_pull_valid(struct rockchip_pin_ctrl *ctrl,
					enum pin_config_param pull)
{
	switch (ctrl->type) {
	case RK2928:
		return (pull == PIN_CONFIG_BIAS_PULL_PIN_DEFAULT ||
					pull == PIN_CONFIG_BIAS_DISABLE);
	case RK3066B:
		return pull ? false : true;
	case RK3188:
	case RK3288:
		return (pull != PIN_CONFIG_BIAS_PULL_PIN_DEFAULT);
	}

	return false;
}

static int rockchip_gpio_direction_output(struct gpio_chip *gc,
					  unsigned offset, int value);
static int rockchip_gpio_get(struct gpio_chip *gc, unsigned offset);

/* set the pin config settings for a specified pin */
static int rockchip_pinconf_set(struct pinctrl_dev *pctldev, unsigned int pin,
				unsigned long *configs, unsigned num_configs)
{
	struct rockchip_pinctrl *info = pinctrl_dev_get_drvdata(pctldev);
	struct rockchip_pin_bank *bank = pin_to_bank(info, pin);
	enum pin_config_param param;
	u16 arg;
	int i;
	int rc;

	for (i = 0; i < num_configs; i++) {
		param = pinconf_to_config_param(configs[i]);
		arg = pinconf_to_config_argument(configs[i]);

		switch (param) {
		case PIN_CONFIG_BIAS_DISABLE:
			rc =  rockchip_set_pull(bank, pin - bank->pin_base,
				param);
			if (rc)
				return rc;
			break;
		case PIN_CONFIG_BIAS_PULL_UP:
		case PIN_CONFIG_BIAS_PULL_DOWN:
		case PIN_CONFIG_BIAS_PULL_PIN_DEFAULT:
		case PIN_CONFIG_BIAS_BUS_HOLD:
			if (!rockchip_pinconf_pull_valid(info->ctrl, param))
				return -ENOTSUPP;

			if (!arg)
				return -EINVAL;

			rc = rockchip_set_pull(bank, pin - bank->pin_base,
				param);
			if (rc)
				return rc;
			break;
		case PIN_CONFIG_OUTPUT:
			rc = rockchip_gpio_direction_output(&bank->gpio_chip,
							    pin - bank->pin_base,
							    arg);
			if (rc)
				return rc;
			break;
		case PIN_CONFIG_DRIVE_STRENGTH:
			/* rk3288 is the first with per-pin drive-strength */
			if (info->ctrl->type != RK3288)
				return -ENOTSUPP;

			rc = rk3288_set_drive(bank, pin - bank->pin_base, arg);
			if (rc < 0)
				return rc;
			break;
		default:
			return -ENOTSUPP;
			break;
		}
	} /* for each config */

	return 0;
}

/* get the pin config settings for a specified pin */
static int rockchip_pinconf_get(struct pinctrl_dev *pctldev, unsigned int pin,
							unsigned long *config)
{
	struct rockchip_pinctrl *info = pinctrl_dev_get_drvdata(pctldev);
	struct rockchip_pin_bank *bank = pin_to_bank(info, pin);
	enum pin_config_param param = pinconf_to_config_param(*config);
	u16 arg;
	int rc;

	switch (param) {
	case PIN_CONFIG_BIAS_DISABLE:
		if (rockchip_get_pull(bank, pin - bank->pin_base) != param)
			return -EINVAL;

		arg = 0;
		break;
	case PIN_CONFIG_BIAS_PULL_UP:
	case PIN_CONFIG_BIAS_PULL_DOWN:
	case PIN_CONFIG_BIAS_PULL_PIN_DEFAULT:
	case PIN_CONFIG_BIAS_BUS_HOLD:
		if (!rockchip_pinconf_pull_valid(info->ctrl, param))
			return -ENOTSUPP;

		if (rockchip_get_pull(bank, pin - bank->pin_base) != param)
			return -EINVAL;

		arg = 1;
		break;
	case PIN_CONFIG_OUTPUT:
		rc = rockchip_get_mux(bank, pin - bank->pin_base);
		if (rc != RK_FUNC_GPIO)
			return -EINVAL;

		rc = rockchip_gpio_get(&bank->gpio_chip, pin - bank->pin_base);
		if (rc < 0)
			return rc;

		arg = rc ? 1 : 0;
		break;
	case PIN_CONFIG_DRIVE_STRENGTH:
		/* rk3288 is the first with per-pin drive-strength */
		if (info->ctrl->type != RK3288)
			return -ENOTSUPP;

		rc = rk3288_get_drive(bank, pin - bank->pin_base);
		if (rc < 0)
			return rc;

		arg = rc;
		break;
	default:
		return -ENOTSUPP;
		break;
	}

	*config = pinconf_to_config_packed(param, arg);

	return 0;
}

static const struct pinconf_ops rockchip_pinconf_ops = {
	.pin_config_get			= rockchip_pinconf_get,
	.pin_config_set			= rockchip_pinconf_set,
	.is_generic			= true,
};

static const struct of_device_id rockchip_bank_match[] = {
	{ .compatible = "rockchip,gpio-bank" },
	{ .compatible = "rockchip,rk3188-gpio-bank0" },
	{},
};

static void rockchip_pinctrl_child_count(struct rockchip_pinctrl *info,
						struct device_node *np)
{
	struct device_node *child;

	for_each_child_of_node(np, child) {
		if (of_match_node(rockchip_bank_match, child))
			continue;

		info->nfunctions++;
		info->ngroups += of_get_child_count(child);
	}
}

static int rockchip_pinctrl_parse_groups(struct device_node *np,
					      struct rockchip_pin_group *grp,
					      struct rockchip_pinctrl *info,
					      u32 index)
{
	struct rockchip_pin_bank *bank;
	int size;
	const __be32 *list;
	int num;
	int i, j;
	int ret;

	dev_dbg(info->dev, "group(%d): %s\n", index, np->name);

	/* Initialise group */
	grp->name = np->name;

	/*
	 * the binding format is rockchip,pins = <bank pin mux CONFIG>,
	 * do sanity check and calculate pins number
	 */
	list = of_get_property(np, "rockchip,pins", &size);
	/* we do not check return since it's safe node passed down */
	size /= sizeof(*list);
	if (!size || size % 4) {
		dev_err(info->dev, "wrong pins number or pins and configs should be by 4\n");
		return -EINVAL;
	}

	grp->npins = size / 4;

	grp->pins = devm_kzalloc(info->dev, grp->npins * sizeof(unsigned int),
						GFP_KERNEL);
	grp->data = devm_kzalloc(info->dev, grp->npins *
					  sizeof(struct rockchip_pin_config),
					GFP_KERNEL);
	if (!grp->pins || !grp->data)
		return -ENOMEM;

	for (i = 0, j = 0; i < size; i += 4, j++) {
		const __be32 *phandle;
		struct device_node *np_config;

		num = be32_to_cpu(*list++);
		bank = bank_num_to_bank(info, num);
		if (IS_ERR(bank))
			return PTR_ERR(bank);

		grp->pins[j] = bank->pin_base + be32_to_cpu(*list++);
		grp->data[j].func = be32_to_cpu(*list++);

		phandle = list++;
		if (!phandle)
			return -EINVAL;

		np_config = of_find_node_by_phandle(be32_to_cpup(phandle));
		ret = pinconf_generic_parse_dt_config(np_config,
				&grp->data[j].configs, &grp->data[j].nconfigs);
		if (ret)
			return ret;
	}

	return 0;
}

static int rockchip_pinctrl_parse_functions(struct device_node *np,
						struct rockchip_pinctrl *info,
						u32 index)
{
	struct device_node *child;
	struct rockchip_pmx_func *func;
	struct rockchip_pin_group *grp;
	int ret;
	static u32 grp_index;
	u32 i = 0;

	dev_dbg(info->dev, "parse function(%d): %s\n", index, np->name);

	func = &info->functions[index];

	/* Initialise function */
	func->name = np->name;
	func->ngroups = of_get_child_count(np);
	if (func->ngroups <= 0)
		return 0;

	func->groups = devm_kzalloc(info->dev,
			func->ngroups * sizeof(char *), GFP_KERNEL);
	if (!func->groups)
		return -ENOMEM;

	for_each_child_of_node(np, child) {
		func->groups[i] = child->name;
		grp = &info->groups[grp_index++];
		ret = rockchip_pinctrl_parse_groups(child, grp, info, i++);
		if (ret)
			return ret;
	}

	return 0;
}

static int rockchip_pinctrl_parse_dt(struct platform_device *pdev,
					      struct rockchip_pinctrl *info)
{
	struct device *dev = &pdev->dev;
	struct device_node *np = dev->of_node;
	struct device_node *child;
	int ret;
	int i;

	rockchip_pinctrl_child_count(info, np);

	dev_dbg(&pdev->dev, "nfunctions = %d\n", info->nfunctions);
	dev_dbg(&pdev->dev, "ngroups = %d\n", info->ngroups);

	info->functions = devm_kzalloc(dev, info->nfunctions *
					      sizeof(struct rockchip_pmx_func),
					      GFP_KERNEL);
	if (!info->functions) {
		dev_err(dev, "failed to allocate memory for function list\n");
		return -EINVAL;
	}

	info->groups = devm_kzalloc(dev, info->ngroups *
					    sizeof(struct rockchip_pin_group),
					    GFP_KERNEL);
	if (!info->groups) {
		dev_err(dev, "failed allocate memory for ping group list\n");
		return -EINVAL;
	}

	i = 0;

	for_each_child_of_node(np, child) {
		if (of_match_node(rockchip_bank_match, child))
			continue;

		ret = rockchip_pinctrl_parse_functions(child, info, i++);
		if (ret) {
			dev_err(&pdev->dev, "failed to parse function\n");
			return ret;
		}
	}

	return 0;
}

static int rockchip_pinctrl_register(struct platform_device *pdev,
					struct rockchip_pinctrl *info)
{
	struct pinctrl_desc *ctrldesc = &info->pctl;
	struct pinctrl_pin_desc *pindesc, *pdesc;
	struct rockchip_pin_bank *pin_bank;
	int pin, bank, ret;
	int k;

	ctrldesc->name = "rockchip-pinctrl";
	ctrldesc->owner = THIS_MODULE;
	ctrldesc->pctlops = &rockchip_pctrl_ops;
	ctrldesc->pmxops = &rockchip_pmx_ops;
	ctrldesc->confops = &rockchip_pinconf_ops;

	pindesc = devm_kzalloc(&pdev->dev, sizeof(*pindesc) *
			info->ctrl->nr_pins, GFP_KERNEL);
	if (!pindesc) {
		dev_err(&pdev->dev, "mem alloc for pin descriptors failed\n");
		return -ENOMEM;
	}
	ctrldesc->pins = pindesc;
	ctrldesc->npins = info->ctrl->nr_pins;

	pdesc = pindesc;
	for (bank = 0 , k = 0; bank < info->ctrl->nr_banks; bank++) {
		pin_bank = &info->ctrl->pin_banks[bank];
		for (pin = 0; pin < pin_bank->nr_pins; pin++, k++) {
			pdesc->number = k;
			pdesc->name = kasprintf(GFP_KERNEL, "%s-%d",
						pin_bank->name, pin);
			pdesc++;
		}
	}

	info->pctl_dev = pinctrl_register(ctrldesc, &pdev->dev, info);
	if (!info->pctl_dev) {
		dev_err(&pdev->dev, "could not register pinctrl driver\n");
		return -EINVAL;
	}

	for (bank = 0; bank < info->ctrl->nr_banks; ++bank) {
		pin_bank = &info->ctrl->pin_banks[bank];
		pin_bank->grange.name = pin_bank->name;
		pin_bank->grange.id = bank;
		pin_bank->grange.pin_base = pin_bank->pin_base;
		pin_bank->grange.base = pin_bank->gpio_chip.base;
		pin_bank->grange.npins = pin_bank->gpio_chip.ngpio;
		pin_bank->grange.gc = &pin_bank->gpio_chip;
		pinctrl_add_gpio_range(info->pctl_dev, &pin_bank->grange);
	}

	ret = rockchip_pinctrl_parse_dt(pdev, info);
	if (ret) {
		pinctrl_unregister(info->pctl_dev);
		return ret;
	}

	return 0;
}

/*
 * GPIO handling
 */

static int rockchip_gpio_request(struct gpio_chip *chip, unsigned offset)
{
	return pinctrl_request_gpio(chip->base + offset);
}

static void rockchip_gpio_free(struct gpio_chip *chip, unsigned offset)
{
	pinctrl_free_gpio(chip->base + offset);
}

static void rockchip_gpio_set(struct gpio_chip *gc, unsigned offset, int value)
{
	struct rockchip_pin_bank *bank = gc_to_pin_bank(gc);
	void __iomem *reg = bank->reg_base + GPIO_SWPORT_DR;
	unsigned long flags;
	u32 data;

	spin_lock_irqsave(&bank->slock, flags);

	data = readl(reg);
	data &= ~BIT(offset);
	if (value)
		data |= BIT(offset);
	writel(data, reg);

	spin_unlock_irqrestore(&bank->slock, flags);
}

/*
 * Returns the level of the pin for input direction and setting of the DR
 * register for output gpios.
 */
static int rockchip_gpio_get(struct gpio_chip *gc, unsigned offset)
{
	struct rockchip_pin_bank *bank = gc_to_pin_bank(gc);
	u32 data;

	data = readl(bank->reg_base + GPIO_EXT_PORT);
	data >>= offset;
	data &= 1;
	return data;
}

/*
 * gpiolib gpio_direction_input callback function. The setting of the pin
 * mux function as 'gpio input' will be handled by the pinctrl susbsystem
 * interface.
 */
static int rockchip_gpio_direction_input(struct gpio_chip *gc, unsigned offset)
{
	return pinctrl_gpio_direction_input(gc->base + offset);
}

/*
 * gpiolib gpio_direction_output callback function. The setting of the pin
 * mux function as 'gpio output' will be handled by the pinctrl susbsystem
 * interface.
 */
static int rockchip_gpio_direction_output(struct gpio_chip *gc,
					  unsigned offset, int value)
{
	rockchip_gpio_set(gc, offset, value);
	return pinctrl_gpio_direction_output(gc->base + offset);
}

/*
 * gpiolib gpio_to_irq callback function. Creates a mapping between a GPIO pin
 * and a virtual IRQ, if not already present.
 */
static int rockchip_gpio_to_irq(struct gpio_chip *gc, unsigned offset)
{
	struct rockchip_pin_bank *bank = gc_to_pin_bank(gc);
	unsigned int virq;

	if (!bank->domain)
		return -ENXIO;

	virq = irq_create_mapping(bank->domain, offset);

	return (virq) ? : -ENXIO;
}

static const struct gpio_chip rockchip_gpiolib_chip = {
	.request = rockchip_gpio_request,
	.free = rockchip_gpio_free,
	.set = rockchip_gpio_set,
	.get = rockchip_gpio_get,
	.direction_input = rockchip_gpio_direction_input,
	.direction_output = rockchip_gpio_direction_output,
	.to_irq = rockchip_gpio_to_irq,
	.owner = THIS_MODULE,
};

/*
 * Interrupt handling
 */

static void rockchip_irq_demux(unsigned int irq, struct irq_desc *desc)
{
	struct irq_chip *chip = irq_get_chip(irq);
	struct rockchip_pin_bank *bank = irq_get_handler_data(irq);
	u32 polarity = 0, data = 0;
	u32 pend;
	bool edge_changed = false;

	dev_dbg(bank->drvdata->dev, "got irq for bank %s\n", bank->name);

	chained_irq_enter(chip, desc);

	pend = readl_relaxed(bank->reg_base + GPIO_INT_STATUS);

	if (bank->toggle_edge_mode) {
		polarity = readl_relaxed(bank->reg_base +
					 GPIO_INT_POLARITY);
		data = readl_relaxed(bank->reg_base + GPIO_EXT_PORT);
	}

	while (pend) {
		unsigned int virq;

		irq = __ffs(pend);
		pend &= ~BIT(irq);
		virq = irq_linear_revmap(bank->domain, irq);

		if (!virq) {
			dev_err(bank->drvdata->dev, "unmapped irq %d\n", irq);
			continue;
		}

		dev_dbg(bank->drvdata->dev, "handling irq %d\n", irq);

		/*
		 * Triggering IRQ on both rising and falling edge
		 * needs manual intervention.
		 */
		if (bank->toggle_edge_mode & BIT(irq)) {
			if (data & BIT(irq))
				polarity &= ~BIT(irq);
			else
				polarity |= BIT(irq);

			edge_changed = true;
		}

		generic_handle_irq(virq);
	}

	if (bank->toggle_edge_mode && edge_changed) {
		/* Interrupt params should only be set with ints disabled */
		data = readl_relaxed(bank->reg_base + GPIO_INTEN);
		writel_relaxed(0, bank->reg_base + GPIO_INTEN);
		writel(polarity, bank->reg_base + GPIO_INT_POLARITY);
		writel(data, bank->reg_base + GPIO_INTEN);
	}

	chained_irq_exit(chip, desc);
}

static int rockchip_irq_set_type(struct irq_data *d, unsigned int type)
{
	struct irq_chip_generic *gc = irq_data_get_irq_chip_data(d);
	struct rockchip_pin_bank *bank = gc->private;
	u32 mask = BIT(d->hwirq);
	u32 polarity;
	u32 level;
	u32 data;
	int ret;

	/* make sure the pin is configured as gpio input */
	ret = rockchip_set_mux(bank, d->hwirq, RK_FUNC_GPIO);
	if (ret < 0)
		return ret;

	data = readl_relaxed(bank->reg_base + GPIO_SWPORT_DDR);
	data &= ~mask;
	writel_relaxed(data, bank->reg_base + GPIO_SWPORT_DDR);

	if (type & IRQ_TYPE_EDGE_BOTH)
		__irq_set_handler_locked(d->irq, handle_edge_irq);
	else
		__irq_set_handler_locked(d->irq, handle_level_irq);

	irq_gc_lock(gc);

	level = readl_relaxed(gc->reg_base + GPIO_INTTYPE_LEVEL);
	polarity = readl_relaxed(gc->reg_base + GPIO_INT_POLARITY);

	switch (type) {
	case IRQ_TYPE_EDGE_BOTH:
		bank->toggle_edge_mode |= mask;
		level |= mask;

		/*
		 * Determine gpio state. If 1 next interrupt should be falling
		 * otherwise rising.
		 */
		data = readl(bank->reg_base + GPIO_EXT_PORT);
		if (data & mask)
			polarity &= ~mask;
		else
			polarity |= mask;
		break;
	case IRQ_TYPE_EDGE_RISING:
		bank->toggle_edge_mode &= ~mask;
		level |= mask;
		polarity |= mask;
		break;
	case IRQ_TYPE_EDGE_FALLING:
		bank->toggle_edge_mode &= ~mask;
		level |= mask;
		polarity &= ~mask;
		break;
	case IRQ_TYPE_LEVEL_HIGH:
		bank->toggle_edge_mode &= ~mask;
		level &= ~mask;
		polarity |= mask;
		break;
	case IRQ_TYPE_LEVEL_LOW:
		bank->toggle_edge_mode &= ~mask;
		level &= ~mask;
		polarity &= ~mask;
		break;
	default:
		irq_gc_unlock(gc);
		return -EINVAL;
	}

	writel_relaxed(level, gc->reg_base + GPIO_INTTYPE_LEVEL);
	writel_relaxed(polarity, gc->reg_base + GPIO_INT_POLARITY);

	irq_gc_unlock(gc);

	return 0;
}

static int rockchip_interrupts_register(struct platform_device *pdev,
						struct rockchip_pinctrl *info)
{
	struct rockchip_pin_ctrl *ctrl = info->ctrl;
	struct rockchip_pin_bank *bank = ctrl->pin_banks;
	unsigned int clr = IRQ_NOREQUEST | IRQ_NOPROBE | IRQ_NOAUTOEN;
	struct irq_chip_generic *gc;
	int ret;
	int i;

	for (i = 0; i < ctrl->nr_banks; ++i, ++bank) {
		if (!bank->valid) {
			dev_warn(&pdev->dev, "bank %s is not valid\n",
				 bank->name);
			continue;
		}

		bank->domain = irq_domain_add_linear(bank->of_node, 32,
						&irq_generic_chip_ops, NULL);
		if (!bank->domain) {
			dev_warn(&pdev->dev, "could not initialize irq domain for bank %s\n",
				 bank->name);
			continue;
		}

		ret = irq_alloc_domain_generic_chips(bank->domain, 32, 1,
					 "rockchip_gpio_irq", handle_level_irq,
					 clr, 0, IRQ_GC_INIT_MASK_CACHE);
		if (ret) {
			dev_err(&pdev->dev, "could not alloc generic chips for bank %s\n",
				bank->name);
			irq_domain_remove(bank->domain);
			continue;
		}

		gc = irq_get_domain_generic_chip(bank->domain, 0);
		gc->reg_base = bank->reg_base;
		gc->private = bank;
		gc->chip_types[0].regs.mask = GPIO_INTEN;
		gc->chip_types[0].regs.ack = GPIO_PORTS_EOI;
		gc->chip_types[0].chip.irq_ack = irq_gc_ack_set_bit;
		gc->chip_types[0].chip.irq_mask = irq_gc_mask_clr_bit;
		gc->chip_types[0].chip.irq_unmask = irq_gc_mask_set_bit;
		gc->chip_types[0].chip.irq_set_wake = irq_gc_set_wake;
		gc->chip_types[0].chip.irq_set_type = rockchip_irq_set_type;

		irq_set_handler_data(bank->irq, bank);
		irq_set_chained_handler(bank->irq, rockchip_irq_demux);
	}

	return 0;
}

static int rockchip_gpiolib_register(struct platform_device *pdev,
						struct rockchip_pinctrl *info)
{
	struct rockchip_pin_ctrl *ctrl = info->ctrl;
	struct rockchip_pin_bank *bank = ctrl->pin_banks;
	struct gpio_chip *gc;
	int ret;
	int i;

	for (i = 0; i < ctrl->nr_banks; ++i, ++bank) {
		if (!bank->valid) {
			dev_warn(&pdev->dev, "bank %s is not valid\n",
				 bank->name);
			continue;
		}

		bank->gpio_chip = rockchip_gpiolib_chip;

		gc = &bank->gpio_chip;
		gc->base = bank->pin_base;
		gc->ngpio = bank->nr_pins;
		gc->dev = &pdev->dev;
		gc->of_node = bank->of_node;
		gc->label = bank->name;

		ret = gpiochip_add(gc);
		if (ret) {
			dev_err(&pdev->dev, "failed to register gpio_chip %s, error code: %d\n",
							gc->label, ret);
			goto fail;
		}
	}

	rockchip_interrupts_register(pdev, info);

	return 0;

fail:
	for (--i, --bank; i >= 0; --i, --bank) {
		if (!bank->valid)
			continue;
		gpiochip_remove(&bank->gpio_chip);
	}
	return ret;
}

static int rockchip_gpiolib_unregister(struct platform_device *pdev,
						struct rockchip_pinctrl *info)
{
	struct rockchip_pin_ctrl *ctrl = info->ctrl;
	struct rockchip_pin_bank *bank = ctrl->pin_banks;
	int i;

	for (i = 0; i < ctrl->nr_banks; ++i, ++bank) {
		if (!bank->valid)
			continue;
		gpiochip_remove(&bank->gpio_chip);
	}

	return 0;
}

static int rockchip_get_bank_data(struct rockchip_pin_bank *bank,
				  struct rockchip_pinctrl *info)
{
	struct resource res;
	void __iomem *base;

	if (of_address_to_resource(bank->of_node, 0, &res)) {
		dev_err(info->dev, "cannot find IO resource for bank\n");
		return -ENOENT;
	}

	bank->reg_base = devm_ioremap_resource(info->dev, &res);
	if (IS_ERR(bank->reg_base))
		return PTR_ERR(bank->reg_base);

	/*
	 * special case, where parts of the pull setting-registers are
	 * part of the PMU register space
	 */
	if (of_device_is_compatible(bank->of_node,
				    "rockchip,rk3188-gpio-bank0")) {
		struct device_node *node;

		node = of_parse_phandle(bank->of_node->parent,
					"rockchip,pmu", 0);
		if (!node) {
			if (of_address_to_resource(bank->of_node, 1, &res)) {
				dev_err(info->dev, "cannot find IO resource for bank\n");
				return -ENOENT;
			}

			base = devm_ioremap_resource(info->dev, &res);
			if (IS_ERR(base))
				return PTR_ERR(base);
			rockchip_regmap_config.max_register =
						    resource_size(&res) - 4;
			rockchip_regmap_config.name =
					    "rockchip,rk3188-gpio-bank0-pull";
			bank->regmap_pull = devm_regmap_init_mmio(info->dev,
						    base,
						    &rockchip_regmap_config);
		}
	}

	bank->irq = irq_of_parse_and_map(bank->of_node, 0);

	bank->clk = of_clk_get(bank->of_node, 0);
	if (IS_ERR(bank->clk))
		return PTR_ERR(bank->clk);

	return clk_prepare_enable(bank->clk);
}

static const struct of_device_id rockchip_pinctrl_dt_match[];

/* retrieve the soc specific data */
static struct rockchip_pin_ctrl *rockchip_pinctrl_get_soc_data(
						struct rockchip_pinctrl *d,
						struct platform_device *pdev)
{
	const struct of_device_id *match;
	struct device_node *node = pdev->dev.of_node;
	struct device_node *np;
	struct rockchip_pin_ctrl *ctrl;
	struct rockchip_pin_bank *bank;
	int grf_offs, pmu_offs, i, j;

	match = of_match_node(rockchip_pinctrl_dt_match, node);
	ctrl = (struct rockchip_pin_ctrl *)match->data;

	for_each_child_of_node(node, np) {
		if (!of_find_property(np, "gpio-controller", NULL))
			continue;

		bank = ctrl->pin_banks;
		for (i = 0; i < ctrl->nr_banks; ++i, ++bank) {
			if (!strcmp(bank->name, np->name)) {
				bank->of_node = np;

				if (!rockchip_get_bank_data(bank, d))
					bank->valid = true;

				break;
			}
		}
	}

	grf_offs = ctrl->grf_mux_offset;
	pmu_offs = ctrl->pmu_mux_offset;
	bank = ctrl->pin_banks;
	for (i = 0; i < ctrl->nr_banks; ++i, ++bank) {
		int bank_pins = 0;

		spin_lock_init(&bank->slock);
		bank->drvdata = d;
		bank->pin_base = ctrl->nr_pins;
		ctrl->nr_pins += bank->nr_pins;

		/* calculate iomux offsets */
		for (j = 0; j < 4; j++) {
			struct rockchip_iomux *iom = &bank->iomux[j];
			int inc;

			if (bank_pins >= bank->nr_pins)
				break;

			/* preset offset value, set new start value */
			if (iom->offset >= 0) {
				if (iom->type & IOMUX_SOURCE_PMU)
					pmu_offs = iom->offset;
				else
					grf_offs = iom->offset;
			} else { /* set current offset */
				iom->offset = (iom->type & IOMUX_SOURCE_PMU) ?
							pmu_offs : grf_offs;
			}

			dev_dbg(d->dev, "bank %d, iomux %d has offset 0x%x\n",
				 i, j, iom->offset);

			/*
			 * Increase offset according to iomux width.
			 * 4bit iomux'es are spread over two registers.
			 */
			inc = (iom->type & IOMUX_WIDTH_4BIT) ? 8 : 4;
			if (iom->type & IOMUX_SOURCE_PMU)
				pmu_offs += inc;
			else
				grf_offs += inc;

			bank_pins += 8;
		}
	}

	return ctrl;
}

static int rockchip_pinctrl_probe(struct platform_device *pdev)
{
	struct rockchip_pinctrl *info;
	struct device *dev = &pdev->dev;
	struct rockchip_pin_ctrl *ctrl;
	struct device_node *np = pdev->dev.of_node, *node;
	struct resource *res;
	void __iomem *base;
	int ret;

	if (!dev->of_node) {
		dev_err(dev, "device tree node not found\n");
		return -ENODEV;
	}

	info = devm_kzalloc(dev, sizeof(struct rockchip_pinctrl), GFP_KERNEL);
	if (!info)
		return -ENOMEM;

	info->dev = dev;

	ctrl = rockchip_pinctrl_get_soc_data(info, pdev);
	if (!ctrl) {
		dev_err(dev, "driver data not available\n");
		return -EINVAL;
	}
	info->ctrl = ctrl;

	node = of_parse_phandle(np, "rockchip,grf", 0);
	if (node) {
		info->regmap_base = syscon_node_to_regmap(node);
		if (IS_ERR(info->regmap_base))
			return PTR_ERR(info->regmap_base);
	} else {
		res = platform_get_resource(pdev, IORESOURCE_MEM, 0);
		base = devm_ioremap_resource(&pdev->dev, res);
		if (IS_ERR(base))
			return PTR_ERR(base);

		rockchip_regmap_config.max_register = resource_size(res) - 4;
		rockchip_regmap_config.name = "rockchip,pinctrl";
		info->regmap_base = devm_regmap_init_mmio(&pdev->dev, base,
						    &rockchip_regmap_config);

		/* to check for the old dt-bindings */
		info->reg_size = resource_size(res);

		/* Honor the old binding, with pull registers as 2nd resource */
		if (ctrl->type == RK3188 && info->reg_size < 0x200) {
			res = platform_get_resource(pdev, IORESOURCE_MEM, 1);
			base = devm_ioremap_resource(&pdev->dev, res);
			if (IS_ERR(base))
				return PTR_ERR(base);

			rockchip_regmap_config.max_register =
							resource_size(res) - 4;
			rockchip_regmap_config.name = "rockchip,pinctrl-pull";
			info->regmap_pull = devm_regmap_init_mmio(&pdev->dev,
						    base,
						    &rockchip_regmap_config);
		}
	}

	/* try to find the optional reference to the pmu syscon */
	node = of_parse_phandle(np, "rockchip,pmu", 0);
	if (node) {
		info->regmap_pmu = syscon_node_to_regmap(node);
		if (IS_ERR(info->regmap_pmu))
			return PTR_ERR(info->regmap_pmu);
	}

	ret = rockchip_gpiolib_register(pdev, info);
	if (ret)
		return ret;

	ret = rockchip_pinctrl_register(pdev, info);
	if (ret) {
		rockchip_gpiolib_unregister(pdev, info);
		return ret;
	}

	platform_set_drvdata(pdev, info);

	return 0;
}

static struct rockchip_pin_bank rk2928_pin_banks[] = {
	PIN_BANK(0, 32, "gpio0"),
	PIN_BANK(1, 32, "gpio1"),
	PIN_BANK(2, 32, "gpio2"),
	PIN_BANK(3, 32, "gpio3"),
};

static struct rockchip_pin_ctrl rk2928_pin_ctrl = {
		.pin_banks		= rk2928_pin_banks,
		.nr_banks		= ARRAY_SIZE(rk2928_pin_banks),
		.label			= "RK2928-GPIO",
		.type			= RK2928,
		.grf_mux_offset		= 0xa8,
		.pull_calc_reg		= rk2928_calc_pull_reg_and_bit,
};

static struct rockchip_pin_bank rk3066a_pin_banks[] = {
	PIN_BANK(0, 32, "gpio0"),
	PIN_BANK(1, 32, "gpio1"),
	PIN_BANK(2, 32, "gpio2"),
	PIN_BANK(3, 32, "gpio3"),
	PIN_BANK(4, 32, "gpio4"),
	PIN_BANK(6, 16, "gpio6"),
};

static struct rockchip_pin_ctrl rk3066a_pin_ctrl = {
		.pin_banks		= rk3066a_pin_banks,
		.nr_banks		= ARRAY_SIZE(rk3066a_pin_banks),
		.label			= "RK3066a-GPIO",
		.type			= RK2928,
		.grf_mux_offset		= 0xa8,
		.pull_calc_reg		= rk2928_calc_pull_reg_and_bit,
};

static struct rockchip_pin_bank rk3066b_pin_banks[] = {
	PIN_BANK(0, 32, "gpio0"),
	PIN_BANK(1, 32, "gpio1"),
	PIN_BANK(2, 32, "gpio2"),
	PIN_BANK(3, 32, "gpio3"),
};

static struct rockchip_pin_ctrl rk3066b_pin_ctrl = {
		.pin_banks	= rk3066b_pin_banks,
		.nr_banks	= ARRAY_SIZE(rk3066b_pin_banks),
		.label		= "RK3066b-GPIO",
		.type		= RK3066B,
		.grf_mux_offset	= 0x60,
};

static struct rockchip_pin_bank rk3188_pin_banks[] = {
	PIN_BANK_IOMUX_FLAGS(0, 32, "gpio0", IOMUX_GPIO_ONLY, 0, 0, 0),
	PIN_BANK(1, 32, "gpio1"),
	PIN_BANK(2, 32, "gpio2"),
	PIN_BANK(3, 32, "gpio3"),
};

static struct rockchip_pin_ctrl rk3188_pin_ctrl = {
		.pin_banks		= rk3188_pin_banks,
		.nr_banks		= ARRAY_SIZE(rk3188_pin_banks),
		.label			= "RK3188-GPIO",
		.type			= RK3188,
		.grf_mux_offset		= 0x60,
		.pull_calc_reg		= rk3188_calc_pull_reg_and_bit,
};

static struct rockchip_pin_bank rk3288_pin_banks[] = {
	PIN_BANK_IOMUX_FLAGS(0, 24, "gpio0", IOMUX_SOURCE_PMU,
					     IOMUX_SOURCE_PMU,
					     IOMUX_SOURCE_PMU,
					     IOMUX_UNROUTED
			    ),
	PIN_BANK_IOMUX_FLAGS(1, 32, "gpio1", IOMUX_UNROUTED,
					     IOMUX_UNROUTED,
					     IOMUX_UNROUTED,
					     0
			    ),
	PIN_BANK_IOMUX_FLAGS(2, 32, "gpio2", 0, 0, 0, IOMUX_UNROUTED),
	PIN_BANK_IOMUX_FLAGS(3, 32, "gpio3", 0, 0, 0, IOMUX_WIDTH_4BIT),
	PIN_BANK_IOMUX_FLAGS(4, 32, "gpio4", IOMUX_WIDTH_4BIT,
					     IOMUX_WIDTH_4BIT,
					     0,
					     0
			    ),
	PIN_BANK_IOMUX_FLAGS(5, 32, "gpio5", IOMUX_UNROUTED,
					     0,
					     0,
					     IOMUX_UNROUTED
			    ),
	PIN_BANK_IOMUX_FLAGS(6, 32, "gpio6", 0, 0, 0, IOMUX_UNROUTED),
	PIN_BANK_IOMUX_FLAGS(7, 32, "gpio7", 0,
					     0,
					     IOMUX_WIDTH_4BIT,
					     IOMUX_UNROUTED
			    ),
	PIN_BANK(8, 16, "gpio8"),
};

static struct rockchip_pin_ctrl rk3288_pin_ctrl = {
		.pin_banks		= rk3288_pin_banks,
		.nr_banks		= ARRAY_SIZE(rk3288_pin_banks),
		.label			= "RK3288-GPIO",
		.type			= RK3288,
		.grf_mux_offset		= 0x0,
		.pmu_mux_offset		= 0x84,
		.pull_calc_reg		= rk3288_calc_pull_reg_and_bit,
};

static const struct of_device_id rockchip_pinctrl_dt_match[] = {
	{ .compatible = "rockchip,rk2928-pinctrl",
		.data = (void *)&rk2928_pin_ctrl },
	{ .compatible = "rockchip,rk3066a-pinctrl",
		.data = (void *)&rk3066a_pin_ctrl },
	{ .compatible = "rockchip,rk3066b-pinctrl",
		.data = (void *)&rk3066b_pin_ctrl },
	{ .compatible = "rockchip,rk3188-pinctrl",
		.data = (void *)&rk3188_pin_ctrl },
	{ .compatible = "rockchip,rk3288-pinctrl",
		.data = (void *)&rk3288_pin_ctrl },
	{},
};
MODULE_DEVICE_TABLE(of, rockchip_pinctrl_dt_match);

static struct platform_driver rockchip_pinctrl_driver = {
	.probe		= rockchip_pinctrl_probe,
	.driver = {
		.name	= "rockchip-pinctrl",
		.owner	= THIS_MODULE,
		.of_match_table = rockchip_pinctrl_dt_match,
	},
};

static int __init rockchip_pinctrl_drv_register(void)
{
	return platform_driver_register(&rockchip_pinctrl_driver);
}
postcore_initcall(rockchip_pinctrl_drv_register);

MODULE_AUTHOR("Heiko Stuebner <heiko@sntech.de>");
MODULE_DESCRIPTION("Rockchip pinctrl driver");
MODULE_LICENSE("GPL v2");<|MERGE_RESOLUTION|>--- conflicted
+++ resolved
@@ -478,14 +478,9 @@
 	spin_lock_irqsave(&bank->slock, flags);
 
 	data = (mask << (bit + 16));
-<<<<<<< HEAD
-	data |= (mux & mask) << bit;
-	ret = regmap_write(regmap, reg, data);
-=======
 	rmask = data | (data >> 16);
 	data |= (mux & mask) << bit;
 	ret = regmap_update_bits(regmap, reg, rmask, data);
->>>>>>> 9e82bf01
 
 	spin_unlock_irqrestore(&bank->slock, flags);
 
@@ -640,11 +635,7 @@
 	struct regmap *regmap;
 	unsigned long flags;
 	int reg, ret, i;
-<<<<<<< HEAD
-	u32 data;
-=======
 	u32 data, rmask;
->>>>>>> 9e82bf01
 	u8 bit;
 
 	rk3288_calc_drv_reg_and_bit(bank, pin_num, &regmap, &reg, &bit);
@@ -667,16 +658,10 @@
 
 	/* enable the write to the equivalent lower bits */
 	data = ((1 << RK3288_DRV_BITS_PER_PIN) - 1) << (bit + 16);
-<<<<<<< HEAD
-	data |= (ret << bit);
-
-	ret = regmap_write(regmap, reg, data);
-=======
 	rmask = data | (data >> 16);
 	data |= (ret << bit);
 
 	ret = regmap_update_bits(regmap, reg, rmask, data);
->>>>>>> 9e82bf01
 	spin_unlock_irqrestore(&bank->slock, flags);
 
 	return ret;
