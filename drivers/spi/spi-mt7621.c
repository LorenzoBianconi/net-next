// SPDX-License-Identifier: GPL-2.0
//
// spi-mt7621.c -- MediaTek MT7621 SPI controller driver
//
// Copyright (C) 2011 Sergiy <piratfm@gmail.com>
// Copyright (C) 2011-2013 Gabor Juhos <juhosg@openwrt.org>
// Copyright (C) 2014-2015 Felix Fietkau <nbd@nbd.name>
//
// Some parts are based on spi-orion.c:
//   Author: Shadi Ammouri <shadi@marvell.com>
//   Copyright (C) 2007-2008 Marvell Ltd.

#include <linux/clk.h>
#include <linux/delay.h>
#include <linux/io.h>
#include <linux/module.h>
#include <linux/of.h>
#include <linux/of_device.h>
#include <linux/platform_device.h>
#include <linux/reset.h>
#include <linux/spi/spi.h>

#define DRIVER_NAME		"spi-mt7621"

/* in usec */
#define RALINK_SPI_WAIT_MAX_LOOP 2000

/* SPISTAT register bit field */
#define SPISTAT_BUSY		BIT(0)

#define MT7621_SPI_TRANS	0x00
#define SPITRANS_BUSY		BIT(16)

#define MT7621_SPI_OPCODE	0x04
#define MT7621_SPI_DATA0	0x08
#define MT7621_SPI_DATA4	0x18
#define SPI_CTL_TX_RX_CNT_MASK	0xff
#define SPI_CTL_START		BIT(8)

#define MT7621_SPI_MASTER	0x28
#define MASTER_MORE_BUFMODE	BIT(2)
#define MASTER_FULL_DUPLEX	BIT(10)
#define MASTER_RS_CLK_SEL	GENMASK(27, 16)
#define MASTER_RS_CLK_SEL_SHIFT	16
#define MASTER_RS_SLAVE_SEL	GENMASK(31, 29)

#define MT7621_SPI_MOREBUF	0x2c
#define MT7621_SPI_POLAR	0x38
#define MT7621_SPI_SPACE	0x3c

#define MT7621_CPHA		BIT(5)
#define MT7621_CPOL		BIT(4)
#define MT7621_LSB_FIRST	BIT(3)

#define MT7621_NATIVE_CS_COUNT	2

struct mt7621_spi {
	struct spi_controller	*host;
	void __iomem		*base;
	unsigned int		sys_freq;
	unsigned int		speed;
	int			pending_write;
};

static inline struct mt7621_spi *spidev_to_mt7621_spi(struct spi_device *spi)
{
	return spi_controller_get_devdata(spi->controller);
}

static inline u32 mt7621_spi_read(struct mt7621_spi *rs, u32 reg)
{
	return ioread32(rs->base + reg);
}

static inline void mt7621_spi_write(struct mt7621_spi *rs, u32 reg, u32 val)
{
	iowrite32(val, rs->base + reg);
}

static void mt7621_spi_set_native_cs(struct spi_device *spi, bool enable)
{
	struct mt7621_spi *rs = spidev_to_mt7621_spi(spi);
	int cs = spi_get_chipselect(spi, 0);
	bool active = spi->mode & SPI_CS_HIGH ? enable : !enable;
	u32 polar = 0;
	u32 host;

	/*
	 * Select SPI device 7, enable "more buffer mode" and disable
	 * full-duplex (only half-duplex really works on this chip
	 * reliably)
	 */
	host = mt7621_spi_read(rs, MT7621_SPI_MASTER);
	host |= MASTER_RS_SLAVE_SEL | MASTER_MORE_BUFMODE;
	host &= ~MASTER_FULL_DUPLEX;
	mt7621_spi_write(rs, MT7621_SPI_MASTER, host);

	rs->pending_write = 0;

	if (active)
		polar = BIT(cs);
	mt7621_spi_write(rs, MT7621_SPI_POLAR, polar);
}

static int mt7621_spi_prepare(struct spi_device *spi, unsigned int speed)
{
	struct mt7621_spi *rs = spidev_to_mt7621_spi(spi);
	u32 rate;
	u32 reg;

	dev_dbg(&spi->dev, "speed:%u\n", speed);

	rate = DIV_ROUND_UP(rs->sys_freq, speed);
	dev_dbg(&spi->dev, "rate-1:%u\n", rate);

	if (rate > 4097)
		return -EINVAL;

	if (rate < 2)
		rate = 2;

	reg = mt7621_spi_read(rs, MT7621_SPI_MASTER);
	reg &= ~MASTER_RS_CLK_SEL;
	reg |= (rate - 2) << MASTER_RS_CLK_SEL_SHIFT;
	rs->speed = speed;

	reg &= ~MT7621_LSB_FIRST;
	if (spi->mode & SPI_LSB_FIRST)
		reg |= MT7621_LSB_FIRST;

	/*
	 * This SPI controller seems to be tested on SPI flash only and some
	 * bits are swizzled under other SPI modes probably due to incorrect
	 * wiring inside the silicon. Only mode 0 works correctly.
	 */
	reg &= ~(MT7621_CPHA | MT7621_CPOL);

	mt7621_spi_write(rs, MT7621_SPI_MASTER, reg);

	return 0;
}

static inline int mt7621_spi_wait_till_ready(struct mt7621_spi *rs)
{
	int i;

	for (i = 0; i < RALINK_SPI_WAIT_MAX_LOOP; i++) {
		u32 status;

		status = mt7621_spi_read(rs, MT7621_SPI_TRANS);
		if ((status & SPITRANS_BUSY) == 0)
			return 0;
		cpu_relax();
		udelay(1);
	}

	return -ETIMEDOUT;
}

static int mt7621_spi_prepare_message(struct spi_controller *host,
				      struct spi_message *m)
{
	struct mt7621_spi *rs = spi_controller_get_devdata(host);
	struct spi_device *spi = m->spi;
	unsigned int speed = spi->max_speed_hz;
	struct spi_transfer *t = NULL;

	mt7621_spi_wait_till_ready(rs);

	list_for_each_entry(t, &m->transfers, transfer_list)
		if (t->speed_hz < speed)
			speed = t->speed_hz;

	return mt7621_spi_prepare(spi, speed);
}

static void mt7621_spi_read_half_duplex(struct mt7621_spi *rs,
					int rx_len, u8 *buf)
{
	int tx_len;

	/*
	 * Combine with any pending write, and perform one or more half-duplex
	 * transactions reading 'len' bytes. Data to be written is already in
	 * MT7621_SPI_DATA.
	 */
	tx_len = rs->pending_write;
	rs->pending_write = 0;

	while (rx_len || tx_len) {
		int i;
		u32 val = (min(tx_len, 4) * 8) << 24;
		int rx = min(rx_len, 32);

		if (tx_len > 4)
			val |= (tx_len - 4) * 8;
		val |= (rx * 8) << 12;
		mt7621_spi_write(rs, MT7621_SPI_MOREBUF, val);

		tx_len = 0;

		val = mt7621_spi_read(rs, MT7621_SPI_TRANS);
		val |= SPI_CTL_START;
		mt7621_spi_write(rs, MT7621_SPI_TRANS, val);

		mt7621_spi_wait_till_ready(rs);

		for (i = 0; i < rx; i++) {
			if ((i % 4) == 0)
				val = mt7621_spi_read(rs, MT7621_SPI_DATA0 + i);
			*buf++ = val & 0xff;
			val >>= 8;
		}

		rx_len -= i;
	}
}

static inline void mt7621_spi_flush(struct mt7621_spi *rs)
{
	mt7621_spi_read_half_duplex(rs, 0, NULL);
}

static void mt7621_spi_write_half_duplex(struct mt7621_spi *rs,
					 int tx_len, const u8 *buf)
{
	int len = rs->pending_write;
	int val = 0;

	if (len & 3) {
		val = mt7621_spi_read(rs, MT7621_SPI_OPCODE + (len & ~3));
		if (len < 4) {
			val <<= (4 - len) * 8;
			val = swab32(val);
		}
	}

	while (tx_len > 0) {
		if (len >= 36) {
			rs->pending_write = len;
			mt7621_spi_flush(rs);
			len = 0;
		}

		val |= *buf++ << (8 * (len & 3));
		len++;
		if ((len & 3) == 0) {
			if (len == 4)
				/* The byte-order of the opcode is weird! */
				val = swab32(val);
			mt7621_spi_write(rs, MT7621_SPI_OPCODE + len - 4, val);
			val = 0;
		}
		tx_len -= 1;
	}

	if (len & 3) {
		if (len < 4) {
			val = swab32(val);
			val >>= (4 - len) * 8;
		}
		mt7621_spi_write(rs, MT7621_SPI_OPCODE + (len & ~3), val);
	}

	rs->pending_write = len;
	mt7621_spi_flush(rs);
}

<<<<<<< HEAD
static int mt7621_spi_transfer_one_message(struct spi_controller *host,
					   struct spi_message *m)
{
	struct mt7621_spi *rs = spi_controller_get_devdata(host);
	struct spi_device *spi = m->spi;
	unsigned int speed = spi->max_speed_hz;
	struct spi_transfer *t = NULL;
	int status = 0;

	mt7621_spi_wait_till_ready(rs);

	list_for_each_entry(t, &m->transfers, transfer_list)
		if (t->speed_hz < speed)
			speed = t->speed_hz;

	if (mt7621_spi_prepare(spi, speed)) {
		status = -EIO;
		goto msg_done;
	}

	/* Assert CS */
	mt7621_spi_set_cs(spi, 1);

	m->actual_length = 0;
	list_for_each_entry(t, &m->transfers, transfer_list) {
		if ((t->rx_buf) && (t->tx_buf)) {
			/*
			 * This controller will shift some extra data out
			 * of spi_opcode if (mosi_bit_cnt > 0) &&
			 * (cmd_bit_cnt == 0). So the claimed full-duplex
			 * support is broken since we have no way to read
			 * the MISO value during that bit.
			 */
			status = -EIO;
			goto msg_done;
		} else if (t->rx_buf) {
			mt7621_spi_read_half_duplex(rs, t->len, t->rx_buf);
		} else if (t->tx_buf) {
			mt7621_spi_write_half_duplex(rs, t->len, t->tx_buf);
		}
		m->actual_length += t->len;
	}

	/* Flush data and deassert CS */
	mt7621_spi_flush(rs);
	mt7621_spi_set_cs(spi, 0);

msg_done:
	m->status = status;
	spi_finalize_current_message(host);

=======
static int mt7621_spi_transfer_one(struct spi_controller *host,
				   struct spi_device *spi,
				   struct spi_transfer *t)
{
	struct mt7621_spi *rs = spi_controller_get_devdata(host);

	if ((t->rx_buf) && (t->tx_buf)) {
		/*
		 * This controller will shift some extra data out
		 * of spi_opcode if (mosi_bit_cnt > 0) &&
		 * (cmd_bit_cnt == 0). So the claimed full-duplex
		 * support is broken since we have no way to read
		 * the MISO value during that bit.
		 */
		return -EIO;
	} else if (t->rx_buf) {
		mt7621_spi_read_half_duplex(rs, t->len, t->rx_buf);
	} else if (t->tx_buf) {
		mt7621_spi_write_half_duplex(rs, t->len, t->tx_buf);
	}

>>>>>>> 0c383648
	return 0;
}

static int mt7621_spi_setup(struct spi_device *spi)
{
	struct mt7621_spi *rs = spidev_to_mt7621_spi(spi);

	if ((spi->max_speed_hz == 0) ||
	    (spi->max_speed_hz > (rs->sys_freq / 2)))
		spi->max_speed_hz = rs->sys_freq / 2;

	if (spi->max_speed_hz < (rs->sys_freq / 4097)) {
		dev_err(&spi->dev, "setup: requested speed is too low %d Hz\n",
			spi->max_speed_hz);
		return -EINVAL;
	}

	return 0;
}

static const struct of_device_id mt7621_spi_match[] = {
	{ .compatible = "ralink,mt7621-spi" },
	{},
};
MODULE_DEVICE_TABLE(of, mt7621_spi_match);

static int mt7621_spi_probe(struct platform_device *pdev)
{
	const struct of_device_id *match;
	struct spi_controller *host;
	struct mt7621_spi *rs;
	void __iomem *base;
	struct clk *clk;
	int ret;

	match = of_match_device(mt7621_spi_match, &pdev->dev);
	if (!match)
		return -EINVAL;

	base = devm_platform_ioremap_resource(pdev, 0);
	if (IS_ERR(base))
		return PTR_ERR(base);

	clk = devm_clk_get_enabled(&pdev->dev, NULL);
	if (IS_ERR(clk))
		return dev_err_probe(&pdev->dev, PTR_ERR(clk),
				     "unable to get SYS clock\n");

	host = devm_spi_alloc_host(&pdev->dev, sizeof(*rs));
	if (!host) {
		dev_info(&pdev->dev, "host allocation failed\n");
		return -ENOMEM;
	}

	host->mode_bits = SPI_LSB_FIRST;
	host->flags = SPI_CONTROLLER_HALF_DUPLEX;
	host->setup = mt7621_spi_setup;
<<<<<<< HEAD
	host->transfer_one_message = mt7621_spi_transfer_one_message;
	host->bits_per_word_mask = SPI_BPW_MASK(8);
	host->dev.of_node = pdev->dev.of_node;
	host->num_chipselect = 2;
=======
	host->prepare_message = mt7621_spi_prepare_message;
	host->set_cs = mt7621_spi_set_native_cs;
	host->transfer_one = mt7621_spi_transfer_one;
	host->bits_per_word_mask = SPI_BPW_MASK(8);
	host->dev.of_node = pdev->dev.of_node;
	host->max_native_cs = MT7621_NATIVE_CS_COUNT;
	host->num_chipselect = MT7621_NATIVE_CS_COUNT;
	host->use_gpio_descriptors = true;
>>>>>>> 0c383648

	dev_set_drvdata(&pdev->dev, host);

	rs = spi_controller_get_devdata(host);
	rs->base = base;
	rs->host = host;
	rs->sys_freq = clk_get_rate(clk);
	rs->pending_write = 0;
	dev_info(&pdev->dev, "sys_freq: %u\n", rs->sys_freq);

	ret = device_reset(&pdev->dev);
	if (ret) {
		dev_err(&pdev->dev, "SPI reset failed!\n");
		return ret;
	}

	return devm_spi_register_controller(&pdev->dev, host);
}

MODULE_ALIAS("platform:" DRIVER_NAME);

static struct platform_driver mt7621_spi_driver = {
	.driver = {
		.name = DRIVER_NAME,
		.of_match_table = mt7621_spi_match,
	},
	.probe = mt7621_spi_probe,
};

module_platform_driver(mt7621_spi_driver);

MODULE_DESCRIPTION("MT7621 SPI driver");
MODULE_AUTHOR("Felix Fietkau <nbd@nbd.name>");
MODULE_LICENSE("GPL");<|MERGE_RESOLUTION|>--- conflicted
+++ resolved
@@ -266,59 +266,6 @@
 	mt7621_spi_flush(rs);
 }
 
-<<<<<<< HEAD
-static int mt7621_spi_transfer_one_message(struct spi_controller *host,
-					   struct spi_message *m)
-{
-	struct mt7621_spi *rs = spi_controller_get_devdata(host);
-	struct spi_device *spi = m->spi;
-	unsigned int speed = spi->max_speed_hz;
-	struct spi_transfer *t = NULL;
-	int status = 0;
-
-	mt7621_spi_wait_till_ready(rs);
-
-	list_for_each_entry(t, &m->transfers, transfer_list)
-		if (t->speed_hz < speed)
-			speed = t->speed_hz;
-
-	if (mt7621_spi_prepare(spi, speed)) {
-		status = -EIO;
-		goto msg_done;
-	}
-
-	/* Assert CS */
-	mt7621_spi_set_cs(spi, 1);
-
-	m->actual_length = 0;
-	list_for_each_entry(t, &m->transfers, transfer_list) {
-		if ((t->rx_buf) && (t->tx_buf)) {
-			/*
-			 * This controller will shift some extra data out
-			 * of spi_opcode if (mosi_bit_cnt > 0) &&
-			 * (cmd_bit_cnt == 0). So the claimed full-duplex
-			 * support is broken since we have no way to read
-			 * the MISO value during that bit.
-			 */
-			status = -EIO;
-			goto msg_done;
-		} else if (t->rx_buf) {
-			mt7621_spi_read_half_duplex(rs, t->len, t->rx_buf);
-		} else if (t->tx_buf) {
-			mt7621_spi_write_half_duplex(rs, t->len, t->tx_buf);
-		}
-		m->actual_length += t->len;
-	}
-
-	/* Flush data and deassert CS */
-	mt7621_spi_flush(rs);
-	mt7621_spi_set_cs(spi, 0);
-
-msg_done:
-	m->status = status;
-	spi_finalize_current_message(host);
-
-=======
 static int mt7621_spi_transfer_one(struct spi_controller *host,
 				   struct spi_device *spi,
 				   struct spi_transfer *t)
@@ -340,7 +287,6 @@
 		mt7621_spi_write_half_duplex(rs, t->len, t->tx_buf);
 	}
 
->>>>>>> 0c383648
 	return 0;
 }
 
@@ -398,12 +344,6 @@
 	host->mode_bits = SPI_LSB_FIRST;
 	host->flags = SPI_CONTROLLER_HALF_DUPLEX;
 	host->setup = mt7621_spi_setup;
-<<<<<<< HEAD
-	host->transfer_one_message = mt7621_spi_transfer_one_message;
-	host->bits_per_word_mask = SPI_BPW_MASK(8);
-	host->dev.of_node = pdev->dev.of_node;
-	host->num_chipselect = 2;
-=======
 	host->prepare_message = mt7621_spi_prepare_message;
 	host->set_cs = mt7621_spi_set_native_cs;
 	host->transfer_one = mt7621_spi_transfer_one;
@@ -412,7 +352,6 @@
 	host->max_native_cs = MT7621_NATIVE_CS_COUNT;
 	host->num_chipselect = MT7621_NATIVE_CS_COUNT;
 	host->use_gpio_descriptors = true;
->>>>>>> 0c383648
 
 	dev_set_drvdata(&pdev->dev, host);
 
