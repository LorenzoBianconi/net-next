--- conflicted
+++ resolved
@@ -1467,11 +1467,7 @@
 	val &= ~GENMASK(7, 6);
 	writel(val | (2 << 6), reg + SUN4I_AHB_REG);
 
-<<<<<<< HEAD
-	of_sunxi_ccu_probe(node, reg, desc);
-=======
 	return devm_sunxi_ccu_probe(&pdev->dev, reg, desc);
->>>>>>> 754e0b0e
 }
 
 static const struct of_device_id sun4i_a10_ccu_ids[] = {
