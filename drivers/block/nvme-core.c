/*
 * NVM Express device driver
 * Copyright (c) 2011-2014, Intel Corporation.
 *
 * This program is free software; you can redistribute it and/or modify it
 * under the terms and conditions of the GNU General Public License,
 * version 2, as published by the Free Software Foundation.
 *
 * This program is distributed in the hope it will be useful, but WITHOUT
 * ANY WARRANTY; without even the implied warranty of MERCHANTABILITY or
 * FITNESS FOR A PARTICULAR PURPOSE.  See the GNU General Public License for
 * more details.
 */

#include <linux/nvme.h>
#include <linux/bitops.h>
#include <linux/blkdev.h>
#include <linux/blk-mq.h>
#include <linux/cpu.h>
#include <linux/delay.h>
#include <linux/errno.h>
#include <linux/fs.h>
#include <linux/genhd.h>
#include <linux/hdreg.h>
#include <linux/idr.h>
#include <linux/init.h>
#include <linux/interrupt.h>
#include <linux/io.h>
#include <linux/kdev_t.h>
#include <linux/kthread.h>
#include <linux/kernel.h>
#include <linux/mm.h>
#include <linux/module.h>
#include <linux/moduleparam.h>
#include <linux/pci.h>
#include <linux/poison.h>
#include <linux/ptrace.h>
#include <linux/sched.h>
#include <linux/slab.h>
#include <linux/t10-pi.h>
#include <linux/types.h>
#include <scsi/sg.h>
#include <asm-generic/io-64-nonatomic-lo-hi.h>

#define NVME_MINORS		(1U << MINORBITS)
#define NVME_Q_DEPTH		1024
#define NVME_AQ_DEPTH		64
#define SQ_SIZE(depth)		(depth * sizeof(struct nvme_command))
#define CQ_SIZE(depth)		(depth * sizeof(struct nvme_completion))
#define ADMIN_TIMEOUT		(admin_timeout * HZ)
#define SHUTDOWN_TIMEOUT	(shutdown_timeout * HZ)

static unsigned char admin_timeout = 60;
module_param(admin_timeout, byte, 0644);
MODULE_PARM_DESC(admin_timeout, "timeout in seconds for admin commands");

unsigned char nvme_io_timeout = 30;
module_param_named(io_timeout, nvme_io_timeout, byte, 0644);
MODULE_PARM_DESC(io_timeout, "timeout in seconds for I/O");

static unsigned char shutdown_timeout = 5;
module_param(shutdown_timeout, byte, 0644);
MODULE_PARM_DESC(shutdown_timeout, "timeout in seconds for controller shutdown");

static int nvme_major;
module_param(nvme_major, int, 0);

static int nvme_char_major;
module_param(nvme_char_major, int, 0);

static int use_threaded_interrupts;
module_param(use_threaded_interrupts, int, 0);

static DEFINE_SPINLOCK(dev_list_lock);
static LIST_HEAD(dev_list);
static struct task_struct *nvme_thread;
static struct workqueue_struct *nvme_workq;
static wait_queue_head_t nvme_kthread_wait;

static struct class *nvme_class;

static void nvme_reset_failed_dev(struct work_struct *ws);
static int nvme_process_cq(struct nvme_queue *nvmeq);

struct async_cmd_info {
	struct kthread_work work;
	struct kthread_worker *worker;
	struct request *req;
	u32 result;
	int status;
	void *ctx;
};

/*
 * An NVM Express queue.  Each device has at least two (one for admin
 * commands and one for I/O commands).
 */
struct nvme_queue {
	struct device *q_dmadev;
	struct nvme_dev *dev;
	char irqname[24];	/* nvme4294967295-65535\0 */
	spinlock_t q_lock;
	struct nvme_command *sq_cmds;
	volatile struct nvme_completion *cqes;
	dma_addr_t sq_dma_addr;
	dma_addr_t cq_dma_addr;
	u32 __iomem *q_db;
	u16 q_depth;
	s16 cq_vector;
	u16 sq_head;
	u16 sq_tail;
	u16 cq_head;
	u16 qid;
	u8 cq_phase;
	u8 cqe_seen;
	struct async_cmd_info cmdinfo;
	struct blk_mq_hw_ctx *hctx;
};

/*
 * Check we didin't inadvertently grow the command struct
 */
static inline void _nvme_check_size(void)
{
	BUILD_BUG_ON(sizeof(struct nvme_rw_command) != 64);
	BUILD_BUG_ON(sizeof(struct nvme_create_cq) != 64);
	BUILD_BUG_ON(sizeof(struct nvme_create_sq) != 64);
	BUILD_BUG_ON(sizeof(struct nvme_delete_queue) != 64);
	BUILD_BUG_ON(sizeof(struct nvme_features) != 64);
	BUILD_BUG_ON(sizeof(struct nvme_format_cmd) != 64);
	BUILD_BUG_ON(sizeof(struct nvme_abort_cmd) != 64);
	BUILD_BUG_ON(sizeof(struct nvme_command) != 64);
	BUILD_BUG_ON(sizeof(struct nvme_id_ctrl) != 4096);
	BUILD_BUG_ON(sizeof(struct nvme_id_ns) != 4096);
	BUILD_BUG_ON(sizeof(struct nvme_lba_range_type) != 64);
	BUILD_BUG_ON(sizeof(struct nvme_smart_log) != 512);
}

typedef void (*nvme_completion_fn)(struct nvme_queue *, void *,
						struct nvme_completion *);

struct nvme_cmd_info {
	nvme_completion_fn fn;
	void *ctx;
	int aborted;
	struct nvme_queue *nvmeq;
	struct nvme_iod iod[0];
};

/*
 * Max size of iod being embedded in the request payload
 */
#define NVME_INT_PAGES		2
#define NVME_INT_BYTES(dev)	(NVME_INT_PAGES * (dev)->page_size)

/*
 * Will slightly overestimate the number of pages needed.  This is OK
 * as it only leads to a small amount of wasted memory for the lifetime of
 * the I/O.
 */
static int nvme_npages(unsigned size, struct nvme_dev *dev)
{
	unsigned nprps = DIV_ROUND_UP(size + dev->page_size, dev->page_size);
	return DIV_ROUND_UP(8 * nprps, PAGE_SIZE - 8);
}

static unsigned int nvme_cmd_size(struct nvme_dev *dev)
{
	unsigned int ret = sizeof(struct nvme_cmd_info);

	ret += sizeof(struct nvme_iod);
	ret += sizeof(__le64 *) * nvme_npages(NVME_INT_BYTES(dev), dev);
	ret += sizeof(struct scatterlist) * NVME_INT_PAGES;

	return ret;
}

static int nvme_admin_init_hctx(struct blk_mq_hw_ctx *hctx, void *data,
				unsigned int hctx_idx)
{
	struct nvme_dev *dev = data;
	struct nvme_queue *nvmeq = dev->queues[0];

	WARN_ON(nvmeq->hctx);
	nvmeq->hctx = hctx;
	hctx->driver_data = nvmeq;
	return 0;
}

static int nvme_admin_init_request(void *data, struct request *req,
				unsigned int hctx_idx, unsigned int rq_idx,
				unsigned int numa_node)
{
	struct nvme_dev *dev = data;
	struct nvme_cmd_info *cmd = blk_mq_rq_to_pdu(req);
	struct nvme_queue *nvmeq = dev->queues[0];

	BUG_ON(!nvmeq);
	cmd->nvmeq = nvmeq;
	return 0;
}

static void nvme_exit_hctx(struct blk_mq_hw_ctx *hctx, unsigned int hctx_idx)
{
	struct nvme_queue *nvmeq = hctx->driver_data;

	nvmeq->hctx = NULL;
}

static int nvme_init_hctx(struct blk_mq_hw_ctx *hctx, void *data,
			  unsigned int hctx_idx)
{
	struct nvme_dev *dev = data;
	struct nvme_queue *nvmeq = dev->queues[
					(hctx_idx % dev->queue_count) + 1];

	if (!nvmeq->hctx)
		nvmeq->hctx = hctx;

	/* nvmeq queues are shared between namespaces. We assume here that
	 * blk-mq map the tags so they match up with the nvme queue tags. */
	WARN_ON(nvmeq->hctx->tags != hctx->tags);

	hctx->driver_data = nvmeq;
	return 0;
}

static int nvme_init_request(void *data, struct request *req,
				unsigned int hctx_idx, unsigned int rq_idx,
				unsigned int numa_node)
{
	struct nvme_dev *dev = data;
	struct nvme_cmd_info *cmd = blk_mq_rq_to_pdu(req);
	struct nvme_queue *nvmeq = dev->queues[hctx_idx + 1];

	BUG_ON(!nvmeq);
	cmd->nvmeq = nvmeq;
	return 0;
}

static void nvme_set_info(struct nvme_cmd_info *cmd, void *ctx,
				nvme_completion_fn handler)
{
	cmd->fn = handler;
	cmd->ctx = ctx;
	cmd->aborted = 0;
	blk_mq_start_request(blk_mq_rq_from_pdu(cmd));
}

static void *iod_get_private(struct nvme_iod *iod)
{
	return (void *) (iod->private & ~0x1UL);
}

/*
 * If bit 0 is set, the iod is embedded in the request payload.
 */
static bool iod_should_kfree(struct nvme_iod *iod)
{
	return (iod->private & 0x01) == 0;
}

/* Special values must be less than 0x1000 */
#define CMD_CTX_BASE		((void *)POISON_POINTER_DELTA)
#define CMD_CTX_CANCELLED	(0x30C + CMD_CTX_BASE)
#define CMD_CTX_COMPLETED	(0x310 + CMD_CTX_BASE)
#define CMD_CTX_INVALID		(0x314 + CMD_CTX_BASE)

static void special_completion(struct nvme_queue *nvmeq, void *ctx,
						struct nvme_completion *cqe)
{
	if (ctx == CMD_CTX_CANCELLED)
		return;
	if (ctx == CMD_CTX_COMPLETED) {
		dev_warn(nvmeq->q_dmadev,
				"completed id %d twice on queue %d\n",
				cqe->command_id, le16_to_cpup(&cqe->sq_id));
		return;
	}
	if (ctx == CMD_CTX_INVALID) {
		dev_warn(nvmeq->q_dmadev,
				"invalid id %d completed on queue %d\n",
				cqe->command_id, le16_to_cpup(&cqe->sq_id));
		return;
	}
	dev_warn(nvmeq->q_dmadev, "Unknown special completion %p\n", ctx);
}

static void *cancel_cmd_info(struct nvme_cmd_info *cmd, nvme_completion_fn *fn)
{
	void *ctx;

	if (fn)
		*fn = cmd->fn;
	ctx = cmd->ctx;
	cmd->fn = special_completion;
	cmd->ctx = CMD_CTX_CANCELLED;
	return ctx;
}

static void async_req_completion(struct nvme_queue *nvmeq, void *ctx,
						struct nvme_completion *cqe)
{
	struct request *req = ctx;

	u32 result = le32_to_cpup(&cqe->result);
	u16 status = le16_to_cpup(&cqe->status) >> 1;

	if (status == NVME_SC_SUCCESS || status == NVME_SC_ABORT_REQ)
		++nvmeq->dev->event_limit;
	if (status == NVME_SC_SUCCESS)
		dev_warn(nvmeq->q_dmadev,
			"async event result %08x\n", result);

	blk_mq_free_hctx_request(nvmeq->hctx, req);
}

static void abort_completion(struct nvme_queue *nvmeq, void *ctx,
						struct nvme_completion *cqe)
{
	struct request *req = ctx;

	u16 status = le16_to_cpup(&cqe->status) >> 1;
	u32 result = le32_to_cpup(&cqe->result);

	blk_mq_free_hctx_request(nvmeq->hctx, req);

	dev_warn(nvmeq->q_dmadev, "Abort status:%x result:%x", status, result);
	++nvmeq->dev->abort_limit;
}

static void async_completion(struct nvme_queue *nvmeq, void *ctx,
						struct nvme_completion *cqe)
{
	struct async_cmd_info *cmdinfo = ctx;
	cmdinfo->result = le32_to_cpup(&cqe->result);
	cmdinfo->status = le16_to_cpup(&cqe->status) >> 1;
	queue_kthread_work(cmdinfo->worker, &cmdinfo->work);
	blk_mq_free_hctx_request(nvmeq->hctx, cmdinfo->req);
}

static inline struct nvme_cmd_info *get_cmd_from_tag(struct nvme_queue *nvmeq,
				  unsigned int tag)
{
	struct blk_mq_hw_ctx *hctx = nvmeq->hctx;
	struct request *req = blk_mq_tag_to_rq(hctx->tags, tag);

	return blk_mq_rq_to_pdu(req);
}

/*
 * Called with local interrupts disabled and the q_lock held.  May not sleep.
 */
static void *nvme_finish_cmd(struct nvme_queue *nvmeq, int tag,
						nvme_completion_fn *fn)
{
	struct nvme_cmd_info *cmd = get_cmd_from_tag(nvmeq, tag);
	void *ctx;
	if (tag >= nvmeq->q_depth) {
		*fn = special_completion;
		return CMD_CTX_INVALID;
	}
	if (fn)
		*fn = cmd->fn;
	ctx = cmd->ctx;
	cmd->fn = special_completion;
	cmd->ctx = CMD_CTX_COMPLETED;
	return ctx;
}

/**
 * nvme_submit_cmd() - Copy a command into a queue and ring the doorbell
 * @nvmeq: The queue to use
 * @cmd: The command to send
 *
 * Safe to use from interrupt context
 */
static int __nvme_submit_cmd(struct nvme_queue *nvmeq, struct nvme_command *cmd)
{
	u16 tail = nvmeq->sq_tail;

	memcpy(&nvmeq->sq_cmds[tail], cmd, sizeof(*cmd));
	if (++tail == nvmeq->q_depth)
		tail = 0;
	writel(tail, nvmeq->q_db);
	nvmeq->sq_tail = tail;

	return 0;
}

static int nvme_submit_cmd(struct nvme_queue *nvmeq, struct nvme_command *cmd)
{
	unsigned long flags;
	int ret;
	spin_lock_irqsave(&nvmeq->q_lock, flags);
	ret = __nvme_submit_cmd(nvmeq, cmd);
	spin_unlock_irqrestore(&nvmeq->q_lock, flags);
	return ret;
}

static __le64 **iod_list(struct nvme_iod *iod)
{
	return ((void *)iod) + iod->offset;
}

static inline void iod_init(struct nvme_iod *iod, unsigned nbytes,
			    unsigned nseg, unsigned long private)
{
	iod->private = private;
	iod->offset = offsetof(struct nvme_iod, sg[nseg]);
	iod->npages = -1;
	iod->length = nbytes;
	iod->nents = 0;
}

static struct nvme_iod *
__nvme_alloc_iod(unsigned nseg, unsigned bytes, struct nvme_dev *dev,
		 unsigned long priv, gfp_t gfp)
{
	struct nvme_iod *iod = kmalloc(sizeof(struct nvme_iod) +
				sizeof(__le64 *) * nvme_npages(bytes, dev) +
				sizeof(struct scatterlist) * nseg, gfp);

	if (iod)
		iod_init(iod, bytes, nseg, priv);

	return iod;
}

static struct nvme_iod *nvme_alloc_iod(struct request *rq, struct nvme_dev *dev,
			               gfp_t gfp)
{
	unsigned size = !(rq->cmd_flags & REQ_DISCARD) ? blk_rq_bytes(rq) :
                                                sizeof(struct nvme_dsm_range);
	unsigned long mask = 0;
	struct nvme_iod *iod;

	if (rq->nr_phys_segments <= NVME_INT_PAGES &&
	    size <= NVME_INT_BYTES(dev)) {
		struct nvme_cmd_info *cmd = blk_mq_rq_to_pdu(rq);

		iod = cmd->iod;
		mask = 0x01;
		iod_init(iod, size, rq->nr_phys_segments,
				(unsigned long) rq | 0x01);
		return iod;
	}

	return __nvme_alloc_iod(rq->nr_phys_segments, size, dev,
				(unsigned long) rq, gfp);
}

void nvme_free_iod(struct nvme_dev *dev, struct nvme_iod *iod)
{
	const int last_prp = dev->page_size / 8 - 1;
	int i;
	__le64 **list = iod_list(iod);
	dma_addr_t prp_dma = iod->first_dma;

	if (iod->npages == 0)
		dma_pool_free(dev->prp_small_pool, list[0], prp_dma);
	for (i = 0; i < iod->npages; i++) {
		__le64 *prp_list = list[i];
		dma_addr_t next_prp_dma = le64_to_cpu(prp_list[last_prp]);
		dma_pool_free(dev->prp_page_pool, prp_list, prp_dma);
		prp_dma = next_prp_dma;
	}

	if (iod_should_kfree(iod))
		kfree(iod);
}

static int nvme_error_status(u16 status)
{
	switch (status & 0x7ff) {
	case NVME_SC_SUCCESS:
		return 0;
	case NVME_SC_CAP_EXCEEDED:
		return -ENOSPC;
	default:
		return -EIO;
	}
}

<<<<<<< HEAD
=======
#ifdef CONFIG_BLK_DEV_INTEGRITY
>>>>>>> d525211f
static void nvme_dif_prep(u32 p, u32 v, struct t10_pi_tuple *pi)
{
	if (be32_to_cpu(pi->ref_tag) == v)
		pi->ref_tag = cpu_to_be32(p);
}

static void nvme_dif_complete(u32 p, u32 v, struct t10_pi_tuple *pi)
{
	if (be32_to_cpu(pi->ref_tag) == p)
		pi->ref_tag = cpu_to_be32(v);
}

/**
 * nvme_dif_remap - remaps ref tags to bip seed and physical lba
 *
 * The virtual start sector is the one that was originally submitted by the
 * block layer.	Due to partitioning, MD/DM cloning, etc. the actual physical
 * start sector may be different. Remap protection information to match the
 * physical LBA on writes, and back to the original seed on reads.
 *
 * Type 0 and 3 do not have a ref tag, so no remapping required.
 */
static void nvme_dif_remap(struct request *req,
			void (*dif_swap)(u32 p, u32 v, struct t10_pi_tuple *pi))
{
	struct nvme_ns *ns = req->rq_disk->private_data;
	struct bio_integrity_payload *bip;
	struct t10_pi_tuple *pi;
	void *p, *pmap;
	u32 i, nlb, ts, phys, virt;

	if (!ns->pi_type || ns->pi_type == NVME_NS_DPS_PI_TYPE3)
		return;

	bip = bio_integrity(req->bio);
	if (!bip)
		return;

	pmap = kmap_atomic(bip->bip_vec->bv_page) + bip->bip_vec->bv_offset;
	if (!pmap)
		return;

	p = pmap;
	virt = bip_get_seed(bip);
	phys = nvme_block_nr(ns, blk_rq_pos(req));
	nlb = (blk_rq_bytes(req) >> ns->lba_shift);
	ts = ns->disk->integrity->tuple_size;

	for (i = 0; i < nlb; i++, virt++, phys++) {
		pi = (struct t10_pi_tuple *)p;
		dif_swap(phys, virt, pi);
		p += ts;
	}
	kunmap_atomic(pmap);
}

<<<<<<< HEAD
=======
static int nvme_noop_verify(struct blk_integrity_iter *iter)
{
	return 0;
}

static int nvme_noop_generate(struct blk_integrity_iter *iter)
{
	return 0;
}

struct blk_integrity nvme_meta_noop = {
	.name			= "NVME_META_NOOP",
	.generate_fn		= nvme_noop_generate,
	.verify_fn		= nvme_noop_verify,
};

static void nvme_init_integrity(struct nvme_ns *ns)
{
	struct blk_integrity integrity;

	switch (ns->pi_type) {
	case NVME_NS_DPS_PI_TYPE3:
		integrity = t10_pi_type3_crc;
		break;
	case NVME_NS_DPS_PI_TYPE1:
	case NVME_NS_DPS_PI_TYPE2:
		integrity = t10_pi_type1_crc;
		break;
	default:
		integrity = nvme_meta_noop;
		break;
	}
	integrity.tuple_size = ns->ms;
	blk_integrity_register(ns->disk, &integrity);
	blk_queue_max_integrity_segments(ns->queue, 1);
}
#else /* CONFIG_BLK_DEV_INTEGRITY */
static void nvme_dif_remap(struct request *req,
			void (*dif_swap)(u32 p, u32 v, struct t10_pi_tuple *pi))
{
}
static void nvme_dif_prep(u32 p, u32 v, struct t10_pi_tuple *pi)
{
}
static void nvme_dif_complete(u32 p, u32 v, struct t10_pi_tuple *pi)
{
}
static void nvme_init_integrity(struct nvme_ns *ns)
{
}
#endif

>>>>>>> d525211f
static void req_completion(struct nvme_queue *nvmeq, void *ctx,
						struct nvme_completion *cqe)
{
	struct nvme_iod *iod = ctx;
	struct request *req = iod_get_private(iod);
	struct nvme_cmd_info *cmd_rq = blk_mq_rq_to_pdu(req);

	u16 status = le16_to_cpup(&cqe->status) >> 1;

	if (unlikely(status)) {
		if (!(status & NVME_SC_DNR || blk_noretry_request(req))
		    && (jiffies - req->start_time) < req->timeout) {
			unsigned long flags;

			blk_mq_requeue_request(req);
			spin_lock_irqsave(req->q->queue_lock, flags);
			if (!blk_queue_stopped(req->q))
				blk_mq_kick_requeue_list(req->q);
			spin_unlock_irqrestore(req->q->queue_lock, flags);
			return;
		}
		req->errors = nvme_error_status(status);
	} else
		req->errors = 0;

	if (cmd_rq->aborted)
		dev_warn(&nvmeq->dev->pci_dev->dev,
			"completing aborted command with status:%04x\n",
			status);

	if (iod->nents) {
		dma_unmap_sg(&nvmeq->dev->pci_dev->dev, iod->sg, iod->nents,
			rq_data_dir(req) ? DMA_TO_DEVICE : DMA_FROM_DEVICE);
		if (blk_integrity_rq(req)) {
			if (!rq_data_dir(req))
				nvme_dif_remap(req, nvme_dif_complete);
			dma_unmap_sg(&nvmeq->dev->pci_dev->dev, iod->meta_sg, 1,
				rq_data_dir(req) ? DMA_TO_DEVICE : DMA_FROM_DEVICE);
		}
	}
	nvme_free_iod(nvmeq->dev, iod);

	blk_mq_complete_request(req);
}

/* length is in bytes.  gfp flags indicates whether we may sleep. */
int nvme_setup_prps(struct nvme_dev *dev, struct nvme_iod *iod, int total_len,
								gfp_t gfp)
{
	struct dma_pool *pool;
	int length = total_len;
	struct scatterlist *sg = iod->sg;
	int dma_len = sg_dma_len(sg);
	u64 dma_addr = sg_dma_address(sg);
	int offset = offset_in_page(dma_addr);
	__le64 *prp_list;
	__le64 **list = iod_list(iod);
	dma_addr_t prp_dma;
	int nprps, i;
	u32 page_size = dev->page_size;

	length -= (page_size - offset);
	if (length <= 0)
		return total_len;

	dma_len -= (page_size - offset);
	if (dma_len) {
		dma_addr += (page_size - offset);
	} else {
		sg = sg_next(sg);
		dma_addr = sg_dma_address(sg);
		dma_len = sg_dma_len(sg);
	}

	if (length <= page_size) {
		iod->first_dma = dma_addr;
		return total_len;
	}

	nprps = DIV_ROUND_UP(length, page_size);
	if (nprps <= (256 / 8)) {
		pool = dev->prp_small_pool;
		iod->npages = 0;
	} else {
		pool = dev->prp_page_pool;
		iod->npages = 1;
	}

	prp_list = dma_pool_alloc(pool, gfp, &prp_dma);
	if (!prp_list) {
		iod->first_dma = dma_addr;
		iod->npages = -1;
		return (total_len - length) + page_size;
	}
	list[0] = prp_list;
	iod->first_dma = prp_dma;
	i = 0;
	for (;;) {
		if (i == page_size >> 3) {
			__le64 *old_prp_list = prp_list;
			prp_list = dma_pool_alloc(pool, gfp, &prp_dma);
			if (!prp_list)
				return total_len - length;
			list[iod->npages++] = prp_list;
			prp_list[0] = old_prp_list[i - 1];
			old_prp_list[i - 1] = cpu_to_le64(prp_dma);
			i = 1;
		}
		prp_list[i++] = cpu_to_le64(dma_addr);
		dma_len -= page_size;
		dma_addr += page_size;
		length -= page_size;
		if (length <= 0)
			break;
		if (dma_len > 0)
			continue;
		BUG_ON(dma_len < 0);
		sg = sg_next(sg);
		dma_addr = sg_dma_address(sg);
		dma_len = sg_dma_len(sg);
	}

	return total_len;
}

/*
 * We reuse the small pool to allocate the 16-byte range here as it is not
 * worth having a special pool for these or additional cases to handle freeing
 * the iod.
 */
static void nvme_submit_discard(struct nvme_queue *nvmeq, struct nvme_ns *ns,
		struct request *req, struct nvme_iod *iod)
{
	struct nvme_dsm_range *range =
				(struct nvme_dsm_range *)iod_list(iod)[0];
	struct nvme_command *cmnd = &nvmeq->sq_cmds[nvmeq->sq_tail];

	range->cattr = cpu_to_le32(0);
	range->nlb = cpu_to_le32(blk_rq_bytes(req) >> ns->lba_shift);
	range->slba = cpu_to_le64(nvme_block_nr(ns, blk_rq_pos(req)));

	memset(cmnd, 0, sizeof(*cmnd));
	cmnd->dsm.opcode = nvme_cmd_dsm;
	cmnd->dsm.command_id = req->tag;
	cmnd->dsm.nsid = cpu_to_le32(ns->ns_id);
	cmnd->dsm.prp1 = cpu_to_le64(iod->first_dma);
	cmnd->dsm.nr = 0;
	cmnd->dsm.attributes = cpu_to_le32(NVME_DSMGMT_AD);

	if (++nvmeq->sq_tail == nvmeq->q_depth)
		nvmeq->sq_tail = 0;
	writel(nvmeq->sq_tail, nvmeq->q_db);
}

static void nvme_submit_flush(struct nvme_queue *nvmeq, struct nvme_ns *ns,
								int cmdid)
{
	struct nvme_command *cmnd = &nvmeq->sq_cmds[nvmeq->sq_tail];

	memset(cmnd, 0, sizeof(*cmnd));
	cmnd->common.opcode = nvme_cmd_flush;
	cmnd->common.command_id = cmdid;
	cmnd->common.nsid = cpu_to_le32(ns->ns_id);

	if (++nvmeq->sq_tail == nvmeq->q_depth)
		nvmeq->sq_tail = 0;
	writel(nvmeq->sq_tail, nvmeq->q_db);
}

static int nvme_submit_iod(struct nvme_queue *nvmeq, struct nvme_iod *iod,
							struct nvme_ns *ns)
{
	struct request *req = iod_get_private(iod);
	struct nvme_command *cmnd;
	u16 control = 0;
	u32 dsmgmt = 0;

	if (req->cmd_flags & REQ_FUA)
		control |= NVME_RW_FUA;
	if (req->cmd_flags & (REQ_FAILFAST_DEV | REQ_RAHEAD))
		control |= NVME_RW_LR;

	if (req->cmd_flags & REQ_RAHEAD)
		dsmgmt |= NVME_RW_DSM_FREQ_PREFETCH;

	cmnd = &nvmeq->sq_cmds[nvmeq->sq_tail];
	memset(cmnd, 0, sizeof(*cmnd));

	cmnd->rw.opcode = (rq_data_dir(req) ? nvme_cmd_write : nvme_cmd_read);
	cmnd->rw.command_id = req->tag;
	cmnd->rw.nsid = cpu_to_le32(ns->ns_id);
	cmnd->rw.prp1 = cpu_to_le64(sg_dma_address(iod->sg));
	cmnd->rw.prp2 = cpu_to_le64(iod->first_dma);
	cmnd->rw.slba = cpu_to_le64(nvme_block_nr(ns, blk_rq_pos(req)));
	cmnd->rw.length = cpu_to_le16((blk_rq_bytes(req) >> ns->lba_shift) - 1);

	if (blk_integrity_rq(req)) {
		cmnd->rw.metadata = cpu_to_le64(sg_dma_address(iod->meta_sg));
		switch (ns->pi_type) {
		case NVME_NS_DPS_PI_TYPE3:
			control |= NVME_RW_PRINFO_PRCHK_GUARD;
			break;
		case NVME_NS_DPS_PI_TYPE1:
		case NVME_NS_DPS_PI_TYPE2:
			control |= NVME_RW_PRINFO_PRCHK_GUARD |
					NVME_RW_PRINFO_PRCHK_REF;
			cmnd->rw.reftag = cpu_to_le32(
					nvme_block_nr(ns, blk_rq_pos(req)));
			break;
		}
	} else if (ns->ms)
		control |= NVME_RW_PRINFO_PRACT;

	cmnd->rw.control = cpu_to_le16(control);
	cmnd->rw.dsmgmt = cpu_to_le32(dsmgmt);

	if (++nvmeq->sq_tail == nvmeq->q_depth)
		nvmeq->sq_tail = 0;
	writel(nvmeq->sq_tail, nvmeq->q_db);

	return 0;
}

static int nvme_queue_rq(struct blk_mq_hw_ctx *hctx,
			 const struct blk_mq_queue_data *bd)
{
	struct nvme_ns *ns = hctx->queue->queuedata;
	struct nvme_queue *nvmeq = hctx->driver_data;
	struct request *req = bd->rq;
	struct nvme_cmd_info *cmd = blk_mq_rq_to_pdu(req);
	struct nvme_iod *iod;
	enum dma_data_direction dma_dir;

	/*
	 * If formated with metadata, require the block layer provide a buffer
	 * unless this namespace is formated such that the metadata can be
	 * stripped/generated by the controller with PRACT=1.
	 */
	if (ns->ms && !blk_integrity_rq(req)) {
		if (!(ns->pi_type && ns->ms == 8)) {
			req->errors = -EFAULT;
			blk_mq_complete_request(req);
			return BLK_MQ_RQ_QUEUE_OK;
		}
	}

	iod = nvme_alloc_iod(req, ns->dev, GFP_ATOMIC);
	if (!iod)
		return BLK_MQ_RQ_QUEUE_BUSY;

	if (req->cmd_flags & REQ_DISCARD) {
		void *range;
		/*
		 * We reuse the small pool to allocate the 16-byte range here
		 * as it is not worth having a special pool for these or
		 * additional cases to handle freeing the iod.
		 */
		range = dma_pool_alloc(nvmeq->dev->prp_small_pool,
						GFP_ATOMIC,
						&iod->first_dma);
		if (!range)
			goto retry_cmd;
		iod_list(iod)[0] = (__le64 *)range;
		iod->npages = 0;
	} else if (req->nr_phys_segments) {
		dma_dir = rq_data_dir(req) ? DMA_TO_DEVICE : DMA_FROM_DEVICE;

		sg_init_table(iod->sg, req->nr_phys_segments);
		iod->nents = blk_rq_map_sg(req->q, req, iod->sg);
		if (!iod->nents)
			goto error_cmd;

		if (!dma_map_sg(nvmeq->q_dmadev, iod->sg, iod->nents, dma_dir))
			goto retry_cmd;

		if (blk_rq_bytes(req) !=
                    nvme_setup_prps(nvmeq->dev, iod, blk_rq_bytes(req), GFP_ATOMIC)) {
			dma_unmap_sg(&nvmeq->dev->pci_dev->dev, iod->sg,
					iod->nents, dma_dir);
			goto retry_cmd;
		}
		if (blk_integrity_rq(req)) {
			if (blk_rq_count_integrity_sg(req->q, req->bio) != 1)
				goto error_cmd;

			sg_init_table(iod->meta_sg, 1);
			if (blk_rq_map_integrity_sg(
					req->q, req->bio, iod->meta_sg) != 1)
				goto error_cmd;

			if (rq_data_dir(req))
				nvme_dif_remap(req, nvme_dif_prep);

			if (!dma_map_sg(nvmeq->q_dmadev, iod->meta_sg, 1, dma_dir))
				goto error_cmd;
		}
	}

	nvme_set_info(cmd, iod, req_completion);
	spin_lock_irq(&nvmeq->q_lock);
	if (req->cmd_flags & REQ_DISCARD)
		nvme_submit_discard(nvmeq, ns, req, iod);
	else if (req->cmd_flags & REQ_FLUSH)
		nvme_submit_flush(nvmeq, ns, req->tag);
	else
		nvme_submit_iod(nvmeq, iod, ns);

	nvme_process_cq(nvmeq);
	spin_unlock_irq(&nvmeq->q_lock);
	return BLK_MQ_RQ_QUEUE_OK;

 error_cmd:
	nvme_free_iod(nvmeq->dev, iod);
	return BLK_MQ_RQ_QUEUE_ERROR;
 retry_cmd:
	nvme_free_iod(nvmeq->dev, iod);
	return BLK_MQ_RQ_QUEUE_BUSY;
}

static int nvme_process_cq(struct nvme_queue *nvmeq)
{
	u16 head, phase;

	head = nvmeq->cq_head;
	phase = nvmeq->cq_phase;

	for (;;) {
		void *ctx;
		nvme_completion_fn fn;
		struct nvme_completion cqe = nvmeq->cqes[head];
		if ((le16_to_cpu(cqe.status) & 1) != phase)
			break;
		nvmeq->sq_head = le16_to_cpu(cqe.sq_head);
		if (++head == nvmeq->q_depth) {
			head = 0;
			phase = !phase;
		}
		ctx = nvme_finish_cmd(nvmeq, cqe.command_id, &fn);
		fn(nvmeq, ctx, &cqe);
	}

	/* If the controller ignores the cq head doorbell and continuously
	 * writes to the queue, it is theoretically possible to wrap around
	 * the queue twice and mistakenly return IRQ_NONE.  Linux only
	 * requires that 0.1% of your interrupts are handled, so this isn't
	 * a big problem.
	 */
	if (head == nvmeq->cq_head && phase == nvmeq->cq_phase)
		return 0;

	writel(head, nvmeq->q_db + nvmeq->dev->db_stride);
	nvmeq->cq_head = head;
	nvmeq->cq_phase = phase;

	nvmeq->cqe_seen = 1;
	return 1;
}

/* Admin queue isn't initialized as a request queue. If at some point this
 * happens anyway, make sure to notify the user */
static int nvme_admin_queue_rq(struct blk_mq_hw_ctx *hctx,
			       const struct blk_mq_queue_data *bd)
{
	WARN_ON_ONCE(1);
	return BLK_MQ_RQ_QUEUE_ERROR;
}

static irqreturn_t nvme_irq(int irq, void *data)
{
	irqreturn_t result;
	struct nvme_queue *nvmeq = data;
	spin_lock(&nvmeq->q_lock);
	nvme_process_cq(nvmeq);
	result = nvmeq->cqe_seen ? IRQ_HANDLED : IRQ_NONE;
	nvmeq->cqe_seen = 0;
	spin_unlock(&nvmeq->q_lock);
	return result;
}

static irqreturn_t nvme_irq_check(int irq, void *data)
{
	struct nvme_queue *nvmeq = data;
	struct nvme_completion cqe = nvmeq->cqes[nvmeq->cq_head];
	if ((le16_to_cpu(cqe.status) & 1) != nvmeq->cq_phase)
		return IRQ_NONE;
	return IRQ_WAKE_THREAD;
}

struct sync_cmd_info {
	struct task_struct *task;
	u32 result;
	int status;
};

static void sync_completion(struct nvme_queue *nvmeq, void *ctx,
						struct nvme_completion *cqe)
{
	struct sync_cmd_info *cmdinfo = ctx;
	cmdinfo->result = le32_to_cpup(&cqe->result);
	cmdinfo->status = le16_to_cpup(&cqe->status) >> 1;
	wake_up_process(cmdinfo->task);
}

/*
 * Returns 0 on success.  If the result is negative, it's a Linux error code;
 * if the result is positive, it's an NVM Express status code
 */
static int nvme_submit_sync_cmd(struct request *req, struct nvme_command *cmd,
						u32 *result, unsigned timeout)
{
	struct sync_cmd_info cmdinfo;
	struct nvme_cmd_info *cmd_rq = blk_mq_rq_to_pdu(req);
	struct nvme_queue *nvmeq = cmd_rq->nvmeq;

	cmdinfo.task = current;
	cmdinfo.status = -EINTR;

	cmd->common.command_id = req->tag;

	nvme_set_info(cmd_rq, &cmdinfo, sync_completion);

	set_current_state(TASK_UNINTERRUPTIBLE);
	nvme_submit_cmd(nvmeq, cmd);
	schedule();

	if (result)
		*result = cmdinfo.result;
	return cmdinfo.status;
}

static int nvme_submit_async_admin_req(struct nvme_dev *dev)
{
	struct nvme_queue *nvmeq = dev->queues[0];
	struct nvme_command c;
	struct nvme_cmd_info *cmd_info;
	struct request *req;

	req = blk_mq_alloc_request(dev->admin_q, WRITE, GFP_ATOMIC, false);
	if (IS_ERR(req))
		return PTR_ERR(req);

	req->cmd_flags |= REQ_NO_TIMEOUT;
	cmd_info = blk_mq_rq_to_pdu(req);
	nvme_set_info(cmd_info, req, async_req_completion);

	memset(&c, 0, sizeof(c));
	c.common.opcode = nvme_admin_async_event;
	c.common.command_id = req->tag;

	return __nvme_submit_cmd(nvmeq, &c);
}

static int nvme_submit_admin_async_cmd(struct nvme_dev *dev,
			struct nvme_command *cmd,
			struct async_cmd_info *cmdinfo, unsigned timeout)
{
	struct nvme_queue *nvmeq = dev->queues[0];
	struct request *req;
	struct nvme_cmd_info *cmd_rq;

	req = blk_mq_alloc_request(dev->admin_q, WRITE, GFP_KERNEL, false);
	if (IS_ERR(req))
		return PTR_ERR(req);

	req->timeout = timeout;
	cmd_rq = blk_mq_rq_to_pdu(req);
	cmdinfo->req = req;
	nvme_set_info(cmd_rq, cmdinfo, async_completion);
	cmdinfo->status = -EINTR;

	cmd->common.command_id = req->tag;

	return nvme_submit_cmd(nvmeq, cmd);
}

static int __nvme_submit_admin_cmd(struct nvme_dev *dev, struct nvme_command *cmd,
						u32 *result, unsigned timeout)
{
	int res;
	struct request *req;

	req = blk_mq_alloc_request(dev->admin_q, WRITE, GFP_KERNEL, false);
	if (IS_ERR(req))
		return PTR_ERR(req);
	res = nvme_submit_sync_cmd(req, cmd, result, timeout);
	blk_mq_free_request(req);
	return res;
}

int nvme_submit_admin_cmd(struct nvme_dev *dev, struct nvme_command *cmd,
								u32 *result)
{
	return __nvme_submit_admin_cmd(dev, cmd, result, ADMIN_TIMEOUT);
}

int nvme_submit_io_cmd(struct nvme_dev *dev, struct nvme_ns *ns,
					struct nvme_command *cmd, u32 *result)
{
	int res;
	struct request *req;

	req = blk_mq_alloc_request(ns->queue, WRITE, (GFP_KERNEL|__GFP_WAIT),
									false);
	if (IS_ERR(req))
		return PTR_ERR(req);
	res = nvme_submit_sync_cmd(req, cmd, result, NVME_IO_TIMEOUT);
	blk_mq_free_request(req);
	return res;
}

static int adapter_delete_queue(struct nvme_dev *dev, u8 opcode, u16 id)
{
	struct nvme_command c;

	memset(&c, 0, sizeof(c));
	c.delete_queue.opcode = opcode;
	c.delete_queue.qid = cpu_to_le16(id);

	return nvme_submit_admin_cmd(dev, &c, NULL);
}

static int adapter_alloc_cq(struct nvme_dev *dev, u16 qid,
						struct nvme_queue *nvmeq)
{
	struct nvme_command c;
	int flags = NVME_QUEUE_PHYS_CONTIG | NVME_CQ_IRQ_ENABLED;

	memset(&c, 0, sizeof(c));
	c.create_cq.opcode = nvme_admin_create_cq;
	c.create_cq.prp1 = cpu_to_le64(nvmeq->cq_dma_addr);
	c.create_cq.cqid = cpu_to_le16(qid);
	c.create_cq.qsize = cpu_to_le16(nvmeq->q_depth - 1);
	c.create_cq.cq_flags = cpu_to_le16(flags);
	c.create_cq.irq_vector = cpu_to_le16(nvmeq->cq_vector);

	return nvme_submit_admin_cmd(dev, &c, NULL);
}

static int adapter_alloc_sq(struct nvme_dev *dev, u16 qid,
						struct nvme_queue *nvmeq)
{
	struct nvme_command c;
	int flags = NVME_QUEUE_PHYS_CONTIG | NVME_SQ_PRIO_MEDIUM;

	memset(&c, 0, sizeof(c));
	c.create_sq.opcode = nvme_admin_create_sq;
	c.create_sq.prp1 = cpu_to_le64(nvmeq->sq_dma_addr);
	c.create_sq.sqid = cpu_to_le16(qid);
	c.create_sq.qsize = cpu_to_le16(nvmeq->q_depth - 1);
	c.create_sq.sq_flags = cpu_to_le16(flags);
	c.create_sq.cqid = cpu_to_le16(qid);

	return nvme_submit_admin_cmd(dev, &c, NULL);
}

static int adapter_delete_cq(struct nvme_dev *dev, u16 cqid)
{
	return adapter_delete_queue(dev, nvme_admin_delete_cq, cqid);
}

static int adapter_delete_sq(struct nvme_dev *dev, u16 sqid)
{
	return adapter_delete_queue(dev, nvme_admin_delete_sq, sqid);
}

int nvme_identify(struct nvme_dev *dev, unsigned nsid, unsigned cns,
							dma_addr_t dma_addr)
{
	struct nvme_command c;

	memset(&c, 0, sizeof(c));
	c.identify.opcode = nvme_admin_identify;
	c.identify.nsid = cpu_to_le32(nsid);
	c.identify.prp1 = cpu_to_le64(dma_addr);
	c.identify.cns = cpu_to_le32(cns);

	return nvme_submit_admin_cmd(dev, &c, NULL);
}

int nvme_get_features(struct nvme_dev *dev, unsigned fid, unsigned nsid,
					dma_addr_t dma_addr, u32 *result)
{
	struct nvme_command c;

	memset(&c, 0, sizeof(c));
	c.features.opcode = nvme_admin_get_features;
	c.features.nsid = cpu_to_le32(nsid);
	c.features.prp1 = cpu_to_le64(dma_addr);
	c.features.fid = cpu_to_le32(fid);

	return nvme_submit_admin_cmd(dev, &c, result);
}

int nvme_set_features(struct nvme_dev *dev, unsigned fid, unsigned dword11,
					dma_addr_t dma_addr, u32 *result)
{
	struct nvme_command c;

	memset(&c, 0, sizeof(c));
	c.features.opcode = nvme_admin_set_features;
	c.features.prp1 = cpu_to_le64(dma_addr);
	c.features.fid = cpu_to_le32(fid);
	c.features.dword11 = cpu_to_le32(dword11);

	return nvme_submit_admin_cmd(dev, &c, result);
}

/**
 * nvme_abort_req - Attempt aborting a request
 *
 * Schedule controller reset if the command was already aborted once before and
 * still hasn't been returned to the driver, or if this is the admin queue.
 */
static void nvme_abort_req(struct request *req)
{
	struct nvme_cmd_info *cmd_rq = blk_mq_rq_to_pdu(req);
	struct nvme_queue *nvmeq = cmd_rq->nvmeq;
	struct nvme_dev *dev = nvmeq->dev;
	struct request *abort_req;
	struct nvme_cmd_info *abort_cmd;
	struct nvme_command cmd;

	if (!nvmeq->qid || cmd_rq->aborted) {
		unsigned long flags;

		spin_lock_irqsave(&dev_list_lock, flags);
		if (work_busy(&dev->reset_work))
			goto out;
		list_del_init(&dev->node);
		dev_warn(&dev->pci_dev->dev,
			"I/O %d QID %d timeout, reset controller\n",
							req->tag, nvmeq->qid);
		dev->reset_workfn = nvme_reset_failed_dev;
		queue_work(nvme_workq, &dev->reset_work);
 out:
		spin_unlock_irqrestore(&dev_list_lock, flags);
		return;
	}

	if (!dev->abort_limit)
		return;

	abort_req = blk_mq_alloc_request(dev->admin_q, WRITE, GFP_ATOMIC,
									false);
	if (IS_ERR(abort_req))
		return;

	abort_cmd = blk_mq_rq_to_pdu(abort_req);
	nvme_set_info(abort_cmd, abort_req, abort_completion);

	memset(&cmd, 0, sizeof(cmd));
	cmd.abort.opcode = nvme_admin_abort_cmd;
	cmd.abort.cid = req->tag;
	cmd.abort.sqid = cpu_to_le16(nvmeq->qid);
	cmd.abort.command_id = abort_req->tag;

	--dev->abort_limit;
	cmd_rq->aborted = 1;

	dev_warn(nvmeq->q_dmadev, "Aborting I/O %d QID %d\n", req->tag,
							nvmeq->qid);
	if (nvme_submit_cmd(dev->queues[0], &cmd) < 0) {
		dev_warn(nvmeq->q_dmadev,
				"Could not abort I/O %d QID %d",
				req->tag, nvmeq->qid);
		blk_mq_free_request(abort_req);
	}
}

static void nvme_cancel_queue_ios(struct blk_mq_hw_ctx *hctx,
				struct request *req, void *data, bool reserved)
{
	struct nvme_queue *nvmeq = data;
	void *ctx;
	nvme_completion_fn fn;
	struct nvme_cmd_info *cmd;
	struct nvme_completion cqe;

	if (!blk_mq_request_started(req))
		return;

	cmd = blk_mq_rq_to_pdu(req);

	if (cmd->ctx == CMD_CTX_CANCELLED)
		return;

	if (blk_queue_dying(req->q))
		cqe.status = cpu_to_le16((NVME_SC_ABORT_REQ | NVME_SC_DNR) << 1);
	else
		cqe.status = cpu_to_le16(NVME_SC_ABORT_REQ << 1);


	dev_warn(nvmeq->q_dmadev, "Cancelling I/O %d QID %d\n",
						req->tag, nvmeq->qid);
	ctx = cancel_cmd_info(cmd, &fn);
	fn(nvmeq, ctx, &cqe);
}

static enum blk_eh_timer_return nvme_timeout(struct request *req, bool reserved)
{
	struct nvme_cmd_info *cmd = blk_mq_rq_to_pdu(req);
	struct nvme_queue *nvmeq = cmd->nvmeq;

	dev_warn(nvmeq->q_dmadev, "Timeout I/O %d QID %d\n", req->tag,
							nvmeq->qid);
	spin_lock_irq(&nvmeq->q_lock);
	nvme_abort_req(req);
	spin_unlock_irq(&nvmeq->q_lock);

	/*
	 * The aborted req will be completed on receiving the abort req.
	 * We enable the timer again. If hit twice, it'll cause a device reset,
	 * as the device then is in a faulty state.
	 */
	return BLK_EH_RESET_TIMER;
}

static void nvme_free_queue(struct nvme_queue *nvmeq)
{
	dma_free_coherent(nvmeq->q_dmadev, CQ_SIZE(nvmeq->q_depth),
				(void *)nvmeq->cqes, nvmeq->cq_dma_addr);
	dma_free_coherent(nvmeq->q_dmadev, SQ_SIZE(nvmeq->q_depth),
					nvmeq->sq_cmds, nvmeq->sq_dma_addr);
	kfree(nvmeq);
}

static void nvme_free_queues(struct nvme_dev *dev, int lowest)
{
	int i;

	for (i = dev->queue_count - 1; i >= lowest; i--) {
		struct nvme_queue *nvmeq = dev->queues[i];
		dev->queue_count--;
		dev->queues[i] = NULL;
		nvme_free_queue(nvmeq);
	}
}

/**
 * nvme_suspend_queue - put queue into suspended state
 * @nvmeq - queue to suspend
 */
static int nvme_suspend_queue(struct nvme_queue *nvmeq)
{
	int vector;

	spin_lock_irq(&nvmeq->q_lock);
	if (nvmeq->cq_vector == -1) {
		spin_unlock_irq(&nvmeq->q_lock);
		return 1;
	}
	vector = nvmeq->dev->entry[nvmeq->cq_vector].vector;
	nvmeq->dev->online_queues--;
	nvmeq->cq_vector = -1;
	spin_unlock_irq(&nvmeq->q_lock);

	irq_set_affinity_hint(vector, NULL);
	free_irq(vector, nvmeq);

	return 0;
}

static void nvme_clear_queue(struct nvme_queue *nvmeq)
{
	struct blk_mq_hw_ctx *hctx = nvmeq->hctx;

	spin_lock_irq(&nvmeq->q_lock);
	if (hctx && hctx->tags)
		blk_mq_tag_busy_iter(hctx, nvme_cancel_queue_ios, nvmeq);
	spin_unlock_irq(&nvmeq->q_lock);
}

static void nvme_disable_queue(struct nvme_dev *dev, int qid)
{
	struct nvme_queue *nvmeq = dev->queues[qid];

	if (!nvmeq)
		return;
	if (nvme_suspend_queue(nvmeq))
		return;

	/* Don't tell the adapter to delete the admin queue.
	 * Don't tell a removed adapter to delete IO queues. */
	if (qid && readl(&dev->bar->csts) != -1) {
		adapter_delete_sq(dev, qid);
		adapter_delete_cq(dev, qid);
	}
	if (!qid && dev->admin_q)
		blk_mq_freeze_queue_start(dev->admin_q);

	spin_lock_irq(&nvmeq->q_lock);
	nvme_process_cq(nvmeq);
	spin_unlock_irq(&nvmeq->q_lock);
}

static struct nvme_queue *nvme_alloc_queue(struct nvme_dev *dev, int qid,
							int depth)
{
	struct device *dmadev = &dev->pci_dev->dev;
	struct nvme_queue *nvmeq = kzalloc(sizeof(*nvmeq), GFP_KERNEL);
	if (!nvmeq)
		return NULL;

	nvmeq->cqes = dma_zalloc_coherent(dmadev, CQ_SIZE(depth),
					  &nvmeq->cq_dma_addr, GFP_KERNEL);
	if (!nvmeq->cqes)
		goto free_nvmeq;

	nvmeq->sq_cmds = dma_alloc_coherent(dmadev, SQ_SIZE(depth),
					&nvmeq->sq_dma_addr, GFP_KERNEL);
	if (!nvmeq->sq_cmds)
		goto free_cqdma;

	nvmeq->q_dmadev = dmadev;
	nvmeq->dev = dev;
	snprintf(nvmeq->irqname, sizeof(nvmeq->irqname), "nvme%dq%d",
			dev->instance, qid);
	spin_lock_init(&nvmeq->q_lock);
	nvmeq->cq_head = 0;
	nvmeq->cq_phase = 1;
	nvmeq->q_db = &dev->dbs[qid * 2 * dev->db_stride];
	nvmeq->q_depth = depth;
	nvmeq->qid = qid;
	dev->queue_count++;
	dev->queues[qid] = nvmeq;

	return nvmeq;

 free_cqdma:
	dma_free_coherent(dmadev, CQ_SIZE(depth), (void *)nvmeq->cqes,
							nvmeq->cq_dma_addr);
 free_nvmeq:
	kfree(nvmeq);
	return NULL;
}

static int queue_request_irq(struct nvme_dev *dev, struct nvme_queue *nvmeq,
							const char *name)
{
	if (use_threaded_interrupts)
		return request_threaded_irq(dev->entry[nvmeq->cq_vector].vector,
					nvme_irq_check, nvme_irq, IRQF_SHARED,
					name, nvmeq);
	return request_irq(dev->entry[nvmeq->cq_vector].vector, nvme_irq,
				IRQF_SHARED, name, nvmeq);
}

static void nvme_init_queue(struct nvme_queue *nvmeq, u16 qid)
{
	struct nvme_dev *dev = nvmeq->dev;

	spin_lock_irq(&nvmeq->q_lock);
	nvmeq->sq_tail = 0;
	nvmeq->cq_head = 0;
	nvmeq->cq_phase = 1;
	nvmeq->q_db = &dev->dbs[qid * 2 * dev->db_stride];
	memset((void *)nvmeq->cqes, 0, CQ_SIZE(nvmeq->q_depth));
	dev->online_queues++;
	spin_unlock_irq(&nvmeq->q_lock);
}

static int nvme_create_queue(struct nvme_queue *nvmeq, int qid)
{
	struct nvme_dev *dev = nvmeq->dev;
	int result;

	nvmeq->cq_vector = qid - 1;
	result = adapter_alloc_cq(dev, qid, nvmeq);
	if (result < 0)
		return result;

	result = adapter_alloc_sq(dev, qid, nvmeq);
	if (result < 0)
		goto release_cq;

	result = queue_request_irq(dev, nvmeq, nvmeq->irqname);
	if (result < 0)
		goto release_sq;

	nvme_init_queue(nvmeq, qid);
	return result;

 release_sq:
	adapter_delete_sq(dev, qid);
 release_cq:
	adapter_delete_cq(dev, qid);
	return result;
}

static int nvme_wait_ready(struct nvme_dev *dev, u64 cap, bool enabled)
{
	unsigned long timeout;
	u32 bit = enabled ? NVME_CSTS_RDY : 0;

	timeout = ((NVME_CAP_TIMEOUT(cap) + 1) * HZ / 2) + jiffies;

	while ((readl(&dev->bar->csts) & NVME_CSTS_RDY) != bit) {
		msleep(100);
		if (fatal_signal_pending(current))
			return -EINTR;
		if (time_after(jiffies, timeout)) {
			dev_err(&dev->pci_dev->dev,
				"Device not ready; aborting %s\n", enabled ?
						"initialisation" : "reset");
			return -ENODEV;
		}
	}

	return 0;
}

/*
 * If the device has been passed off to us in an enabled state, just clear
 * the enabled bit.  The spec says we should set the 'shutdown notification
 * bits', but doing so may cause the device to complete commands to the
 * admin queue ... and we don't know what memory that might be pointing at!
 */
static int nvme_disable_ctrl(struct nvme_dev *dev, u64 cap)
{
	dev->ctrl_config &= ~NVME_CC_SHN_MASK;
	dev->ctrl_config &= ~NVME_CC_ENABLE;
	writel(dev->ctrl_config, &dev->bar->cc);

	return nvme_wait_ready(dev, cap, false);
}

static int nvme_enable_ctrl(struct nvme_dev *dev, u64 cap)
{
	dev->ctrl_config &= ~NVME_CC_SHN_MASK;
	dev->ctrl_config |= NVME_CC_ENABLE;
	writel(dev->ctrl_config, &dev->bar->cc);

	return nvme_wait_ready(dev, cap, true);
}

static int nvme_shutdown_ctrl(struct nvme_dev *dev)
{
	unsigned long timeout;

	dev->ctrl_config &= ~NVME_CC_SHN_MASK;
	dev->ctrl_config |= NVME_CC_SHN_NORMAL;

	writel(dev->ctrl_config, &dev->bar->cc);

	timeout = SHUTDOWN_TIMEOUT + jiffies;
	while ((readl(&dev->bar->csts) & NVME_CSTS_SHST_MASK) !=
							NVME_CSTS_SHST_CMPLT) {
		msleep(100);
		if (fatal_signal_pending(current))
			return -EINTR;
		if (time_after(jiffies, timeout)) {
			dev_err(&dev->pci_dev->dev,
				"Device shutdown incomplete; abort shutdown\n");
			return -ENODEV;
		}
	}

	return 0;
}

static struct blk_mq_ops nvme_mq_admin_ops = {
	.queue_rq	= nvme_admin_queue_rq,
	.map_queue	= blk_mq_map_queue,
	.init_hctx	= nvme_admin_init_hctx,
	.exit_hctx	= nvme_exit_hctx,
	.init_request	= nvme_admin_init_request,
	.timeout	= nvme_timeout,
};

static struct blk_mq_ops nvme_mq_ops = {
	.queue_rq	= nvme_queue_rq,
	.map_queue	= blk_mq_map_queue,
	.init_hctx	= nvme_init_hctx,
	.exit_hctx	= nvme_exit_hctx,
	.init_request	= nvme_init_request,
	.timeout	= nvme_timeout,
};

static void nvme_dev_remove_admin(struct nvme_dev *dev)
{
	if (dev->admin_q && !blk_queue_dying(dev->admin_q)) {
		blk_cleanup_queue(dev->admin_q);
		blk_mq_free_tag_set(&dev->admin_tagset);
	}
}

static int nvme_alloc_admin_tags(struct nvme_dev *dev)
{
	if (!dev->admin_q) {
		dev->admin_tagset.ops = &nvme_mq_admin_ops;
		dev->admin_tagset.nr_hw_queues = 1;
		dev->admin_tagset.queue_depth = NVME_AQ_DEPTH - 1;
		dev->admin_tagset.timeout = ADMIN_TIMEOUT;
		dev->admin_tagset.numa_node = dev_to_node(&dev->pci_dev->dev);
		dev->admin_tagset.cmd_size = nvme_cmd_size(dev);
		dev->admin_tagset.driver_data = dev;

		if (blk_mq_alloc_tag_set(&dev->admin_tagset))
			return -ENOMEM;

		dev->admin_q = blk_mq_init_queue(&dev->admin_tagset);
		if (IS_ERR(dev->admin_q)) {
			blk_mq_free_tag_set(&dev->admin_tagset);
			return -ENOMEM;
		}
		if (!blk_get_queue(dev->admin_q)) {
			nvme_dev_remove_admin(dev);
			return -ENODEV;
		}
	} else
		blk_mq_unfreeze_queue(dev->admin_q);

	return 0;
}

static int nvme_configure_admin_queue(struct nvme_dev *dev)
{
	int result;
	u32 aqa;
	u64 cap = readq(&dev->bar->cap);
	struct nvme_queue *nvmeq;
	unsigned page_shift = PAGE_SHIFT;
	unsigned dev_page_min = NVME_CAP_MPSMIN(cap) + 12;
	unsigned dev_page_max = NVME_CAP_MPSMAX(cap) + 12;

	if (page_shift < dev_page_min) {
		dev_err(&dev->pci_dev->dev,
				"Minimum device page size (%u) too large for "
				"host (%u)\n", 1 << dev_page_min,
				1 << page_shift);
		return -ENODEV;
	}
	if (page_shift > dev_page_max) {
		dev_info(&dev->pci_dev->dev,
				"Device maximum page size (%u) smaller than "
				"host (%u); enabling work-around\n",
				1 << dev_page_max, 1 << page_shift);
		page_shift = dev_page_max;
	}

	result = nvme_disable_ctrl(dev, cap);
	if (result < 0)
		return result;

	nvmeq = dev->queues[0];
	if (!nvmeq) {
		nvmeq = nvme_alloc_queue(dev, 0, NVME_AQ_DEPTH);
		if (!nvmeq)
			return -ENOMEM;
	}

	aqa = nvmeq->q_depth - 1;
	aqa |= aqa << 16;

	dev->page_size = 1 << page_shift;

	dev->ctrl_config = NVME_CC_CSS_NVM;
	dev->ctrl_config |= (page_shift - 12) << NVME_CC_MPS_SHIFT;
	dev->ctrl_config |= NVME_CC_ARB_RR | NVME_CC_SHN_NONE;
	dev->ctrl_config |= NVME_CC_IOSQES | NVME_CC_IOCQES;

	writel(aqa, &dev->bar->aqa);
	writeq(nvmeq->sq_dma_addr, &dev->bar->asq);
	writeq(nvmeq->cq_dma_addr, &dev->bar->acq);

	result = nvme_enable_ctrl(dev, cap);
	if (result)
		goto free_nvmeq;

	nvmeq->cq_vector = 0;
	result = queue_request_irq(dev, nvmeq, nvmeq->irqname);
	if (result)
		goto free_nvmeq;

	return result;

 free_nvmeq:
	nvme_free_queues(dev, 0);
	return result;
}

struct nvme_iod *nvme_map_user_pages(struct nvme_dev *dev, int write,
				unsigned long addr, unsigned length)
{
	int i, err, count, nents, offset;
	struct scatterlist *sg;
	struct page **pages;
	struct nvme_iod *iod;

	if (addr & 3)
		return ERR_PTR(-EINVAL);
	if (!length || length > INT_MAX - PAGE_SIZE)
		return ERR_PTR(-EINVAL);

	offset = offset_in_page(addr);
	count = DIV_ROUND_UP(offset + length, PAGE_SIZE);
	pages = kcalloc(count, sizeof(*pages), GFP_KERNEL);
	if (!pages)
		return ERR_PTR(-ENOMEM);

	err = get_user_pages_fast(addr, count, 1, pages);
	if (err < count) {
		count = err;
		err = -EFAULT;
		goto put_pages;
	}

	err = -ENOMEM;
	iod = __nvme_alloc_iod(count, length, dev, 0, GFP_KERNEL);
	if (!iod)
		goto put_pages;

	sg = iod->sg;
	sg_init_table(sg, count);
	for (i = 0; i < count; i++) {
		sg_set_page(&sg[i], pages[i],
			    min_t(unsigned, length, PAGE_SIZE - offset),
			    offset);
		length -= (PAGE_SIZE - offset);
		offset = 0;
	}
	sg_mark_end(&sg[i - 1]);
	iod->nents = count;

	nents = dma_map_sg(&dev->pci_dev->dev, sg, count,
				write ? DMA_TO_DEVICE : DMA_FROM_DEVICE);
	if (!nents)
		goto free_iod;

	kfree(pages);
	return iod;

 free_iod:
	kfree(iod);
 put_pages:
	for (i = 0; i < count; i++)
		put_page(pages[i]);
	kfree(pages);
	return ERR_PTR(err);
}

void nvme_unmap_user_pages(struct nvme_dev *dev, int write,
			struct nvme_iod *iod)
{
	int i;

	dma_unmap_sg(&dev->pci_dev->dev, iod->sg, iod->nents,
				write ? DMA_TO_DEVICE : DMA_FROM_DEVICE);

	for (i = 0; i < iod->nents; i++)
		put_page(sg_page(&iod->sg[i]));
}

static int nvme_submit_io(struct nvme_ns *ns, struct nvme_user_io __user *uio)
{
	struct nvme_dev *dev = ns->dev;
	struct nvme_user_io io;
	struct nvme_command c;
	unsigned length, meta_len;
	int status, i;
	struct nvme_iod *iod, *meta_iod = NULL;
	dma_addr_t meta_dma_addr;
	void *meta, *uninitialized_var(meta_mem);

	if (copy_from_user(&io, uio, sizeof(io)))
		return -EFAULT;
	length = (io.nblocks + 1) << ns->lba_shift;
	meta_len = (io.nblocks + 1) * ns->ms;

	if (meta_len && ((io.metadata & 3) || !io.metadata))
		return -EINVAL;

	switch (io.opcode) {
	case nvme_cmd_write:
	case nvme_cmd_read:
	case nvme_cmd_compare:
		iod = nvme_map_user_pages(dev, io.opcode & 1, io.addr, length);
		break;
	default:
		return -EINVAL;
	}

	if (IS_ERR(iod))
		return PTR_ERR(iod);

	memset(&c, 0, sizeof(c));
	c.rw.opcode = io.opcode;
	c.rw.flags = io.flags;
	c.rw.nsid = cpu_to_le32(ns->ns_id);
	c.rw.slba = cpu_to_le64(io.slba);
	c.rw.length = cpu_to_le16(io.nblocks);
	c.rw.control = cpu_to_le16(io.control);
	c.rw.dsmgmt = cpu_to_le32(io.dsmgmt);
	c.rw.reftag = cpu_to_le32(io.reftag);
	c.rw.apptag = cpu_to_le16(io.apptag);
	c.rw.appmask = cpu_to_le16(io.appmask);

	if (meta_len) {
		meta_iod = nvme_map_user_pages(dev, io.opcode & 1, io.metadata,
								meta_len);
		if (IS_ERR(meta_iod)) {
			status = PTR_ERR(meta_iod);
			meta_iod = NULL;
			goto unmap;
		}

		meta_mem = dma_alloc_coherent(&dev->pci_dev->dev, meta_len,
						&meta_dma_addr, GFP_KERNEL);
		if (!meta_mem) {
			status = -ENOMEM;
			goto unmap;
		}

		if (io.opcode & 1) {
			int meta_offset = 0;

			for (i = 0; i < meta_iod->nents; i++) {
				meta = kmap_atomic(sg_page(&meta_iod->sg[i])) +
						meta_iod->sg[i].offset;
				memcpy(meta_mem + meta_offset, meta,
						meta_iod->sg[i].length);
				kunmap_atomic(meta);
				meta_offset += meta_iod->sg[i].length;
			}
		}

		c.rw.metadata = cpu_to_le64(meta_dma_addr);
	}

	length = nvme_setup_prps(dev, iod, length, GFP_KERNEL);
	c.rw.prp1 = cpu_to_le64(sg_dma_address(iod->sg));
	c.rw.prp2 = cpu_to_le64(iod->first_dma);

	if (length != (io.nblocks + 1) << ns->lba_shift)
		status = -ENOMEM;
	else
		status = nvme_submit_io_cmd(dev, ns, &c, NULL);

	if (meta_len) {
		if (status == NVME_SC_SUCCESS && !(io.opcode & 1)) {
			int meta_offset = 0;

			for (i = 0; i < meta_iod->nents; i++) {
				meta = kmap_atomic(sg_page(&meta_iod->sg[i])) +
						meta_iod->sg[i].offset;
				memcpy(meta, meta_mem + meta_offset,
						meta_iod->sg[i].length);
				kunmap_atomic(meta);
				meta_offset += meta_iod->sg[i].length;
			}
		}

		dma_free_coherent(&dev->pci_dev->dev, meta_len, meta_mem,
								meta_dma_addr);
	}

 unmap:
	nvme_unmap_user_pages(dev, io.opcode & 1, iod);
	nvme_free_iod(dev, iod);

	if (meta_iod) {
		nvme_unmap_user_pages(dev, io.opcode & 1, meta_iod);
		nvme_free_iod(dev, meta_iod);
	}

	return status;
}

static int nvme_user_cmd(struct nvme_dev *dev, struct nvme_ns *ns,
			struct nvme_passthru_cmd __user *ucmd)
{
	struct nvme_passthru_cmd cmd;
	struct nvme_command c;
	int status, length;
	struct nvme_iod *uninitialized_var(iod);
	unsigned timeout;

	if (!capable(CAP_SYS_ADMIN))
		return -EACCES;
	if (copy_from_user(&cmd, ucmd, sizeof(cmd)))
		return -EFAULT;

	memset(&c, 0, sizeof(c));
	c.common.opcode = cmd.opcode;
	c.common.flags = cmd.flags;
	c.common.nsid = cpu_to_le32(cmd.nsid);
	c.common.cdw2[0] = cpu_to_le32(cmd.cdw2);
	c.common.cdw2[1] = cpu_to_le32(cmd.cdw3);
	c.common.cdw10[0] = cpu_to_le32(cmd.cdw10);
	c.common.cdw10[1] = cpu_to_le32(cmd.cdw11);
	c.common.cdw10[2] = cpu_to_le32(cmd.cdw12);
	c.common.cdw10[3] = cpu_to_le32(cmd.cdw13);
	c.common.cdw10[4] = cpu_to_le32(cmd.cdw14);
	c.common.cdw10[5] = cpu_to_le32(cmd.cdw15);

	length = cmd.data_len;
	if (cmd.data_len) {
		iod = nvme_map_user_pages(dev, cmd.opcode & 1, cmd.addr,
								length);
		if (IS_ERR(iod))
			return PTR_ERR(iod);
		length = nvme_setup_prps(dev, iod, length, GFP_KERNEL);
		c.common.prp1 = cpu_to_le64(sg_dma_address(iod->sg));
		c.common.prp2 = cpu_to_le64(iod->first_dma);
	}

	timeout = cmd.timeout_ms ? msecs_to_jiffies(cmd.timeout_ms) :
								ADMIN_TIMEOUT;

	if (length != cmd.data_len)
		status = -ENOMEM;
	else if (ns) {
		struct request *req;

		req = blk_mq_alloc_request(ns->queue, WRITE,
						(GFP_KERNEL|__GFP_WAIT), false);
		if (IS_ERR(req))
			status = PTR_ERR(req);
		else {
			status = nvme_submit_sync_cmd(req, &c, &cmd.result,
								timeout);
			blk_mq_free_request(req);
		}
	} else
		status = __nvme_submit_admin_cmd(dev, &c, &cmd.result, timeout);

	if (cmd.data_len) {
		nvme_unmap_user_pages(dev, cmd.opcode & 1, iod);
		nvme_free_iod(dev, iod);
	}

	if ((status >= 0) && copy_to_user(&ucmd->result, &cmd.result,
							sizeof(cmd.result)))
		status = -EFAULT;

	return status;
}

static int nvme_ioctl(struct block_device *bdev, fmode_t mode, unsigned int cmd,
							unsigned long arg)
{
	struct nvme_ns *ns = bdev->bd_disk->private_data;

	switch (cmd) {
	case NVME_IOCTL_ID:
		force_successful_syscall_return();
		return ns->ns_id;
	case NVME_IOCTL_ADMIN_CMD:
		return nvme_user_cmd(ns->dev, NULL, (void __user *)arg);
	case NVME_IOCTL_IO_CMD:
		return nvme_user_cmd(ns->dev, ns, (void __user *)arg);
	case NVME_IOCTL_SUBMIT_IO:
		return nvme_submit_io(ns, (void __user *)arg);
	case SG_GET_VERSION_NUM:
		return nvme_sg_get_version_num((void __user *)arg);
	case SG_IO:
		return nvme_sg_io(ns, (void __user *)arg);
	default:
		return -ENOTTY;
	}
}

#ifdef CONFIG_COMPAT
static int nvme_compat_ioctl(struct block_device *bdev, fmode_t mode,
					unsigned int cmd, unsigned long arg)
{
	switch (cmd) {
	case SG_IO:
		return -ENOIOCTLCMD;
	}
	return nvme_ioctl(bdev, mode, cmd, arg);
}
#else
#define nvme_compat_ioctl	NULL
#endif

static int nvme_open(struct block_device *bdev, fmode_t mode)
{
	int ret = 0;
	struct nvme_ns *ns;

	spin_lock(&dev_list_lock);
	ns = bdev->bd_disk->private_data;
	if (!ns)
		ret = -ENXIO;
	else if (!kref_get_unless_zero(&ns->dev->kref))
		ret = -ENXIO;
	spin_unlock(&dev_list_lock);

	return ret;
}

static void nvme_free_dev(struct kref *kref);

static void nvme_release(struct gendisk *disk, fmode_t mode)
{
	struct nvme_ns *ns = disk->private_data;
	struct nvme_dev *dev = ns->dev;

	kref_put(&dev->kref, nvme_free_dev);
}

static int nvme_getgeo(struct block_device *bd, struct hd_geometry *geo)
{
	/* some standard values */
	geo->heads = 1 << 6;
	geo->sectors = 1 << 5;
	geo->cylinders = get_capacity(bd->bd_disk) >> 11;
	return 0;
}

static void nvme_config_discard(struct nvme_ns *ns)
{
	u32 logical_block_size = queue_logical_block_size(ns->queue);
	ns->queue->limits.discard_zeroes_data = 0;
	ns->queue->limits.discard_alignment = logical_block_size;
	ns->queue->limits.discard_granularity = logical_block_size;
	ns->queue->limits.max_discard_sectors = 0xffffffff;
	queue_flag_set_unlocked(QUEUE_FLAG_DISCARD, ns->queue);
}

<<<<<<< HEAD
static int nvme_noop_verify(struct blk_integrity_iter *iter)
{
	return 0;
}

static int nvme_noop_generate(struct blk_integrity_iter *iter)
{
	return 0;
}

struct blk_integrity nvme_meta_noop = {
	.name			= "NVME_META_NOOP",
	.generate_fn		= nvme_noop_generate,
	.verify_fn		= nvme_noop_verify,
};

static void nvme_init_integrity(struct nvme_ns *ns)
{
	struct blk_integrity integrity;

	switch (ns->pi_type) {
	case NVME_NS_DPS_PI_TYPE3:
		integrity = t10_pi_type3_crc;
		break;
	case NVME_NS_DPS_PI_TYPE1:
	case NVME_NS_DPS_PI_TYPE2:
		integrity = t10_pi_type1_crc;
		break;
	default:
		integrity = nvme_meta_noop;
		break;
	}
	integrity.tuple_size = ns->ms;
	blk_integrity_register(ns->disk, &integrity);
	blk_queue_max_integrity_segments(ns->queue, 1);
}

=======
>>>>>>> d525211f
static int nvme_revalidate_disk(struct gendisk *disk)
{
	struct nvme_ns *ns = disk->private_data;
	struct nvme_dev *dev = ns->dev;
	struct nvme_id_ns *id;
	dma_addr_t dma_addr;
	int lbaf, pi_type, old_ms;
	unsigned short bs;

	id = dma_alloc_coherent(&dev->pci_dev->dev, 4096, &dma_addr,
								GFP_KERNEL);
	if (!id) {
		dev_warn(&dev->pci_dev->dev, "%s: Memory alocation failure\n",
								__func__);
		return 0;
	}
	if (nvme_identify(dev, ns->ns_id, 0, dma_addr)) {
		dev_warn(&dev->pci_dev->dev,
			"identify failed ns:%d, setting capacity to 0\n",
			ns->ns_id);
		memset(id, 0, sizeof(*id));
	}

	old_ms = ns->ms;
	lbaf = id->flbas & NVME_NS_FLBAS_LBA_MASK;
	ns->lba_shift = id->lbaf[lbaf].ds;
	ns->ms = le16_to_cpu(id->lbaf[lbaf].ms);

	/*
	 * If identify namespace failed, use default 512 byte block size so
	 * block layer can use before failing read/write for 0 capacity.
	 */
	if (ns->lba_shift == 0)
		ns->lba_shift = 9;
	bs = 1 << ns->lba_shift;

	/* XXX: PI implementation requires metadata equal t10 pi tuple size */
	pi_type = ns->ms == sizeof(struct t10_pi_tuple) ?
					id->dps & NVME_NS_DPS_PI_MASK : 0;

<<<<<<< HEAD
	if (disk->integrity && (ns->pi_type != pi_type || ns->ms != old_ms ||
=======
	if (blk_get_integrity(disk) && (ns->pi_type != pi_type ||
				ns->ms != old_ms ||
>>>>>>> d525211f
				bs != queue_logical_block_size(disk->queue) ||
				(ns->ms && id->flbas & NVME_NS_FLBAS_META_EXT)))
		blk_integrity_unregister(disk);

	ns->pi_type = pi_type;
	blk_queue_logical_block_size(ns->queue, bs);

<<<<<<< HEAD
	if (ns->ms && !disk->integrity && (disk->flags & GENHD_FL_UP) &&
				!(id->flbas & NVME_NS_FLBAS_META_EXT))
		nvme_init_integrity(ns);

	if (id->ncap == 0 || (ns->ms && !disk->integrity))
=======
	if (ns->ms && !blk_get_integrity(disk) && (disk->flags & GENHD_FL_UP) &&
				!(id->flbas & NVME_NS_FLBAS_META_EXT))
		nvme_init_integrity(ns);

	if (id->ncap == 0 || (ns->ms && !blk_get_integrity(disk)))
>>>>>>> d525211f
		set_capacity(disk, 0);
	else
		set_capacity(disk, le64_to_cpup(&id->nsze) << (ns->lba_shift - 9));

	if (dev->oncs & NVME_CTRL_ONCS_DSM)
		nvme_config_discard(ns);

	dma_free_coherent(&dev->pci_dev->dev, 4096, id, dma_addr);
	return 0;
}

static const struct block_device_operations nvme_fops = {
	.owner		= THIS_MODULE,
	.ioctl		= nvme_ioctl,
	.compat_ioctl	= nvme_compat_ioctl,
	.open		= nvme_open,
	.release	= nvme_release,
	.getgeo		= nvme_getgeo,
	.revalidate_disk= nvme_revalidate_disk,
};

static int nvme_kthread(void *data)
{
	struct nvme_dev *dev, *next;

	while (!kthread_should_stop()) {
		set_current_state(TASK_INTERRUPTIBLE);
		spin_lock(&dev_list_lock);
		list_for_each_entry_safe(dev, next, &dev_list, node) {
			int i;
			if (readl(&dev->bar->csts) & NVME_CSTS_CFS) {
				if (work_busy(&dev->reset_work))
					continue;
				list_del_init(&dev->node);
				dev_warn(&dev->pci_dev->dev,
					"Failed status: %x, reset controller\n",
					readl(&dev->bar->csts));
				dev->reset_workfn = nvme_reset_failed_dev;
				queue_work(nvme_workq, &dev->reset_work);
				continue;
			}
			for (i = 0; i < dev->queue_count; i++) {
				struct nvme_queue *nvmeq = dev->queues[i];
				if (!nvmeq)
					continue;
				spin_lock_irq(&nvmeq->q_lock);
				nvme_process_cq(nvmeq);

				while ((i == 0) && (dev->event_limit > 0)) {
					if (nvme_submit_async_admin_req(dev))
						break;
					dev->event_limit--;
				}
				spin_unlock_irq(&nvmeq->q_lock);
			}
		}
		spin_unlock(&dev_list_lock);
		schedule_timeout(round_jiffies_relative(HZ));
	}
	return 0;
}

static void nvme_alloc_ns(struct nvme_dev *dev, unsigned nsid)
{
	struct nvme_ns *ns;
	struct gendisk *disk;
	int node = dev_to_node(&dev->pci_dev->dev);

	ns = kzalloc_node(sizeof(*ns), GFP_KERNEL, node);
	if (!ns)
		return;

	ns->queue = blk_mq_init_queue(&dev->tagset);
	if (IS_ERR(ns->queue))
		goto out_free_ns;
	queue_flag_set_unlocked(QUEUE_FLAG_NOMERGES, ns->queue);
	queue_flag_set_unlocked(QUEUE_FLAG_NONROT, ns->queue);
	queue_flag_set_unlocked(QUEUE_FLAG_SG_GAPS, ns->queue);
	ns->dev = dev;
	ns->queue->queuedata = ns;

	disk = alloc_disk_node(0, node);
	if (!disk)
		goto out_free_queue;

	ns->ns_id = nsid;
	ns->disk = disk;
	ns->lba_shift = 9; /* set to a default value for 512 until disk is validated */
	list_add_tail(&ns->list, &dev->namespaces);

	blk_queue_logical_block_size(ns->queue, 1 << ns->lba_shift);
	if (dev->max_hw_sectors)
		blk_queue_max_hw_sectors(ns->queue, dev->max_hw_sectors);
	if (dev->stripe_size)
		blk_queue_chunk_sectors(ns->queue, dev->stripe_size >> 9);
	if (dev->vwc & NVME_CTRL_VWC_PRESENT)
		blk_queue_flush(ns->queue, REQ_FLUSH | REQ_FUA);

	disk->major = nvme_major;
	disk->first_minor = 0;
	disk->fops = &nvme_fops;
	disk->private_data = ns;
	disk->queue = ns->queue;
	disk->driverfs_dev = dev->device;
	disk->flags = GENHD_FL_EXT_DEVT;
	sprintf(disk->disk_name, "nvme%dn%d", dev->instance, nsid);

	/*
	 * Initialize capacity to 0 until we establish the namespace format and
	 * setup integrity extentions if necessary. The revalidate_disk after
	 * add_disk allows the driver to register with integrity if the format
	 * requires it.
	 */
	set_capacity(disk, 0);
	nvme_revalidate_disk(ns->disk);
	add_disk(ns->disk);
	if (ns->ms)
		revalidate_disk(ns->disk);
	return;
 out_free_queue:
	blk_cleanup_queue(ns->queue);
 out_free_ns:
	kfree(ns);
}

static void nvme_create_io_queues(struct nvme_dev *dev)
{
	unsigned i;

	for (i = dev->queue_count; i <= dev->max_qid; i++)
		if (!nvme_alloc_queue(dev, i, dev->q_depth))
			break;

	for (i = dev->online_queues; i <= dev->queue_count - 1; i++)
		if (nvme_create_queue(dev->queues[i], i))
			break;
}

static int set_queue_count(struct nvme_dev *dev, int count)
{
	int status;
	u32 result;
	u32 q_count = (count - 1) | ((count - 1) << 16);

	status = nvme_set_features(dev, NVME_FEAT_NUM_QUEUES, q_count, 0,
								&result);
	if (status < 0)
		return status;
	if (status > 0) {
		dev_err(&dev->pci_dev->dev, "Could not set queue count (%d)\n",
									status);
		return 0;
	}
	return min(result & 0xffff, result >> 16) + 1;
}

static size_t db_bar_size(struct nvme_dev *dev, unsigned nr_io_queues)
{
	return 4096 + ((nr_io_queues + 1) * 8 * dev->db_stride);
}

static int nvme_setup_io_queues(struct nvme_dev *dev)
{
	struct nvme_queue *adminq = dev->queues[0];
	struct pci_dev *pdev = dev->pci_dev;
	int result, i, vecs, nr_io_queues, size;

	nr_io_queues = num_possible_cpus();
	result = set_queue_count(dev, nr_io_queues);
	if (result <= 0)
		return result;
	if (result < nr_io_queues)
		nr_io_queues = result;

	size = db_bar_size(dev, nr_io_queues);
	if (size > 8192) {
		iounmap(dev->bar);
		do {
			dev->bar = ioremap(pci_resource_start(pdev, 0), size);
			if (dev->bar)
				break;
			if (!--nr_io_queues)
				return -ENOMEM;
			size = db_bar_size(dev, nr_io_queues);
		} while (1);
		dev->dbs = ((void __iomem *)dev->bar) + 4096;
		adminq->q_db = dev->dbs;
	}

	/* Deregister the admin queue's interrupt */
	free_irq(dev->entry[0].vector, adminq);

	/*
	 * If we enable msix early due to not intx, disable it again before
	 * setting up the full range we need.
	 */
	if (!pdev->irq)
		pci_disable_msix(pdev);

	for (i = 0; i < nr_io_queues; i++)
		dev->entry[i].entry = i;
	vecs = pci_enable_msix_range(pdev, dev->entry, 1, nr_io_queues);
	if (vecs < 0) {
		vecs = pci_enable_msi_range(pdev, 1, min(nr_io_queues, 32));
		if (vecs < 0) {
			vecs = 1;
		} else {
			for (i = 0; i < vecs; i++)
				dev->entry[i].vector = i + pdev->irq;
		}
	}

	/*
	 * Should investigate if there's a performance win from allocating
	 * more queues than interrupt vectors; it might allow the submission
	 * path to scale better, even if the receive path is limited by the
	 * number of interrupts.
	 */
	nr_io_queues = vecs;
	dev->max_qid = nr_io_queues;

	result = queue_request_irq(dev, adminq, adminq->irqname);
	if (result)
		goto free_queues;

	/* Free previously allocated queues that are no longer usable */
	nvme_free_queues(dev, nr_io_queues + 1);
	nvme_create_io_queues(dev);

	return 0;

 free_queues:
	nvme_free_queues(dev, 1);
	return result;
}

/*
 * Return: error value if an error occurred setting up the queues or calling
 * Identify Device.  0 if these succeeded, even if adding some of the
 * namespaces failed.  At the moment, these failures are silent.  TBD which
 * failures should be reported.
 */
static int nvme_dev_add(struct nvme_dev *dev)
{
	struct pci_dev *pdev = dev->pci_dev;
	int res;
	unsigned nn, i;
	struct nvme_id_ctrl *ctrl;
	void *mem;
	dma_addr_t dma_addr;
	int shift = NVME_CAP_MPSMIN(readq(&dev->bar->cap)) + 12;

	mem = dma_alloc_coherent(&pdev->dev, 4096, &dma_addr, GFP_KERNEL);
	if (!mem)
		return -ENOMEM;

	res = nvme_identify(dev, 0, 1, dma_addr);
	if (res) {
		dev_err(&pdev->dev, "Identify Controller failed (%d)\n", res);
		dma_free_coherent(&dev->pci_dev->dev, 4096, mem, dma_addr);
		return -EIO;
	}

	ctrl = mem;
	nn = le32_to_cpup(&ctrl->nn);
	dev->oncs = le16_to_cpup(&ctrl->oncs);
	dev->abort_limit = ctrl->acl + 1;
	dev->vwc = ctrl->vwc;
	dev->event_limit = min(ctrl->aerl + 1, 8);
	memcpy(dev->serial, ctrl->sn, sizeof(ctrl->sn));
	memcpy(dev->model, ctrl->mn, sizeof(ctrl->mn));
	memcpy(dev->firmware_rev, ctrl->fr, sizeof(ctrl->fr));
	if (ctrl->mdts)
		dev->max_hw_sectors = 1 << (ctrl->mdts + shift - 9);
	if ((pdev->vendor == PCI_VENDOR_ID_INTEL) &&
			(pdev->device == 0x0953) && ctrl->vs[3]) {
		unsigned int max_hw_sectors;

		dev->stripe_size = 1 << (ctrl->vs[3] + shift);
		max_hw_sectors = dev->stripe_size >> (shift - 9);
		if (dev->max_hw_sectors) {
			dev->max_hw_sectors = min(max_hw_sectors,
							dev->max_hw_sectors);
		} else
			dev->max_hw_sectors = max_hw_sectors;
	}
	dma_free_coherent(&dev->pci_dev->dev, 4096, mem, dma_addr);

	dev->tagset.ops = &nvme_mq_ops;
	dev->tagset.nr_hw_queues = dev->online_queues - 1;
	dev->tagset.timeout = NVME_IO_TIMEOUT;
	dev->tagset.numa_node = dev_to_node(&dev->pci_dev->dev);
	dev->tagset.queue_depth =
				min_t(int, dev->q_depth, BLK_MQ_MAX_DEPTH) - 1;
	dev->tagset.cmd_size = nvme_cmd_size(dev);
	dev->tagset.flags = BLK_MQ_F_SHOULD_MERGE;
	dev->tagset.driver_data = dev;

	if (blk_mq_alloc_tag_set(&dev->tagset))
		return 0;

	for (i = 1; i <= nn; i++)
		nvme_alloc_ns(dev, i);

	return 0;
}

static int nvme_dev_map(struct nvme_dev *dev)
{
	u64 cap;
	int bars, result = -ENOMEM;
	struct pci_dev *pdev = dev->pci_dev;

	if (pci_enable_device_mem(pdev))
		return result;

	dev->entry[0].vector = pdev->irq;
	pci_set_master(pdev);
	bars = pci_select_bars(pdev, IORESOURCE_MEM);
	if (!bars)
		goto disable_pci;

	if (pci_request_selected_regions(pdev, bars, "nvme"))
		goto disable_pci;

	if (dma_set_mask_and_coherent(&pdev->dev, DMA_BIT_MASK(64)) &&
	    dma_set_mask_and_coherent(&pdev->dev, DMA_BIT_MASK(32)))
		goto disable;

	dev->bar = ioremap(pci_resource_start(pdev, 0), 8192);
	if (!dev->bar)
		goto disable;

	if (readl(&dev->bar->csts) == -1) {
		result = -ENODEV;
		goto unmap;
	}

	/*
	 * Some devices don't advertse INTx interrupts, pre-enable a single
	 * MSIX vec for setup. We'll adjust this later.
	 */
	if (!pdev->irq) {
		result = pci_enable_msix(pdev, dev->entry, 1);
		if (result < 0)
			goto unmap;
	}

	cap = readq(&dev->bar->cap);
	dev->q_depth = min_t(int, NVME_CAP_MQES(cap) + 1, NVME_Q_DEPTH);
	dev->db_stride = 1 << NVME_CAP_STRIDE(cap);
	dev->dbs = ((void __iomem *)dev->bar) + 4096;

	return 0;

 unmap:
	iounmap(dev->bar);
	dev->bar = NULL;
 disable:
	pci_release_regions(pdev);
 disable_pci:
	pci_disable_device(pdev);
	return result;
}

static void nvme_dev_unmap(struct nvme_dev *dev)
{
	if (dev->pci_dev->msi_enabled)
		pci_disable_msi(dev->pci_dev);
	else if (dev->pci_dev->msix_enabled)
		pci_disable_msix(dev->pci_dev);

	if (dev->bar) {
		iounmap(dev->bar);
		dev->bar = NULL;
		pci_release_regions(dev->pci_dev);
	}

	if (pci_is_enabled(dev->pci_dev))
		pci_disable_device(dev->pci_dev);
}

struct nvme_delq_ctx {
	struct task_struct *waiter;
	struct kthread_worker *worker;
	atomic_t refcount;
};

static void nvme_wait_dq(struct nvme_delq_ctx *dq, struct nvme_dev *dev)
{
	dq->waiter = current;
	mb();

	for (;;) {
		set_current_state(TASK_KILLABLE);
		if (!atomic_read(&dq->refcount))
			break;
		if (!schedule_timeout(ADMIN_TIMEOUT) ||
					fatal_signal_pending(current)) {
			/*
			 * Disable the controller first since we can't trust it
			 * at this point, but leave the admin queue enabled
			 * until all queue deletion requests are flushed.
			 * FIXME: This may take a while if there are more h/w
			 * queues than admin tags.
			 */
			set_current_state(TASK_RUNNING);
			nvme_disable_ctrl(dev, readq(&dev->bar->cap));
			nvme_clear_queue(dev->queues[0]);
			flush_kthread_worker(dq->worker);
			nvme_disable_queue(dev, 0);
			return;
		}
	}
	set_current_state(TASK_RUNNING);
}

static void nvme_put_dq(struct nvme_delq_ctx *dq)
{
	atomic_dec(&dq->refcount);
	if (dq->waiter)
		wake_up_process(dq->waiter);
}

static struct nvme_delq_ctx *nvme_get_dq(struct nvme_delq_ctx *dq)
{
	atomic_inc(&dq->refcount);
	return dq;
}

static void nvme_del_queue_end(struct nvme_queue *nvmeq)
{
	struct nvme_delq_ctx *dq = nvmeq->cmdinfo.ctx;
	nvme_put_dq(dq);
}

static int adapter_async_del_queue(struct nvme_queue *nvmeq, u8 opcode,
						kthread_work_func_t fn)
{
	struct nvme_command c;

	memset(&c, 0, sizeof(c));
	c.delete_queue.opcode = opcode;
	c.delete_queue.qid = cpu_to_le16(nvmeq->qid);

	init_kthread_work(&nvmeq->cmdinfo.work, fn);
	return nvme_submit_admin_async_cmd(nvmeq->dev, &c, &nvmeq->cmdinfo,
								ADMIN_TIMEOUT);
}

static void nvme_del_cq_work_handler(struct kthread_work *work)
{
	struct nvme_queue *nvmeq = container_of(work, struct nvme_queue,
							cmdinfo.work);
	nvme_del_queue_end(nvmeq);
}

static int nvme_delete_cq(struct nvme_queue *nvmeq)
{
	return adapter_async_del_queue(nvmeq, nvme_admin_delete_cq,
						nvme_del_cq_work_handler);
}

static void nvme_del_sq_work_handler(struct kthread_work *work)
{
	struct nvme_queue *nvmeq = container_of(work, struct nvme_queue,
							cmdinfo.work);
	int status = nvmeq->cmdinfo.status;

	if (!status)
		status = nvme_delete_cq(nvmeq);
	if (status)
		nvme_del_queue_end(nvmeq);
}

static int nvme_delete_sq(struct nvme_queue *nvmeq)
{
	return adapter_async_del_queue(nvmeq, nvme_admin_delete_sq,
						nvme_del_sq_work_handler);
}

static void nvme_del_queue_start(struct kthread_work *work)
{
	struct nvme_queue *nvmeq = container_of(work, struct nvme_queue,
							cmdinfo.work);
	if (nvme_delete_sq(nvmeq))
		nvme_del_queue_end(nvmeq);
}

static void nvme_disable_io_queues(struct nvme_dev *dev)
{
	int i;
	DEFINE_KTHREAD_WORKER_ONSTACK(worker);
	struct nvme_delq_ctx dq;
	struct task_struct *kworker_task = kthread_run(kthread_worker_fn,
					&worker, "nvme%d", dev->instance);

	if (IS_ERR(kworker_task)) {
		dev_err(&dev->pci_dev->dev,
			"Failed to create queue del task\n");
		for (i = dev->queue_count - 1; i > 0; i--)
			nvme_disable_queue(dev, i);
		return;
	}

	dq.waiter = NULL;
	atomic_set(&dq.refcount, 0);
	dq.worker = &worker;
	for (i = dev->queue_count - 1; i > 0; i--) {
		struct nvme_queue *nvmeq = dev->queues[i];

		if (nvme_suspend_queue(nvmeq))
			continue;
		nvmeq->cmdinfo.ctx = nvme_get_dq(&dq);
		nvmeq->cmdinfo.worker = dq.worker;
		init_kthread_work(&nvmeq->cmdinfo.work, nvme_del_queue_start);
		queue_kthread_work(dq.worker, &nvmeq->cmdinfo.work);
	}
	nvme_wait_dq(&dq, dev);
	kthread_stop(kworker_task);
}

/*
* Remove the node from the device list and check
* for whether or not we need to stop the nvme_thread.
*/
static void nvme_dev_list_remove(struct nvme_dev *dev)
{
	struct task_struct *tmp = NULL;

	spin_lock(&dev_list_lock);
	list_del_init(&dev->node);
	if (list_empty(&dev_list) && !IS_ERR_OR_NULL(nvme_thread)) {
		tmp = nvme_thread;
		nvme_thread = NULL;
	}
	spin_unlock(&dev_list_lock);

	if (tmp)
		kthread_stop(tmp);
}

static void nvme_freeze_queues(struct nvme_dev *dev)
{
	struct nvme_ns *ns;

	list_for_each_entry(ns, &dev->namespaces, list) {
		blk_mq_freeze_queue_start(ns->queue);

		spin_lock(ns->queue->queue_lock);
		queue_flag_set(QUEUE_FLAG_STOPPED, ns->queue);
		spin_unlock(ns->queue->queue_lock);

		blk_mq_cancel_requeue_work(ns->queue);
		blk_mq_stop_hw_queues(ns->queue);
	}
}

static void nvme_unfreeze_queues(struct nvme_dev *dev)
{
	struct nvme_ns *ns;

	list_for_each_entry(ns, &dev->namespaces, list) {
		queue_flag_clear_unlocked(QUEUE_FLAG_STOPPED, ns->queue);
		blk_mq_unfreeze_queue(ns->queue);
		blk_mq_start_stopped_hw_queues(ns->queue, true);
		blk_mq_kick_requeue_list(ns->queue);
	}
}

static void nvme_dev_shutdown(struct nvme_dev *dev)
{
	int i;
	u32 csts = -1;

	nvme_dev_list_remove(dev);

	if (dev->bar) {
		nvme_freeze_queues(dev);
		csts = readl(&dev->bar->csts);
	}
	if (csts & NVME_CSTS_CFS || !(csts & NVME_CSTS_RDY)) {
		for (i = dev->queue_count - 1; i >= 0; i--) {
			struct nvme_queue *nvmeq = dev->queues[i];
			nvme_suspend_queue(nvmeq);
		}
	} else {
		nvme_disable_io_queues(dev);
		nvme_shutdown_ctrl(dev);
		nvme_disable_queue(dev, 0);
	}
	nvme_dev_unmap(dev);

	for (i = dev->queue_count - 1; i >= 0; i--)
		nvme_clear_queue(dev->queues[i]);
}

static void nvme_dev_remove(struct nvme_dev *dev)
{
	struct nvme_ns *ns;

	list_for_each_entry(ns, &dev->namespaces, list) {
		if (ns->disk->flags & GENHD_FL_UP) {
<<<<<<< HEAD
			if (ns->disk->integrity)
=======
			if (blk_get_integrity(ns->disk))
>>>>>>> d525211f
				blk_integrity_unregister(ns->disk);
			del_gendisk(ns->disk);
		}
		if (!blk_queue_dying(ns->queue)) {
			blk_mq_abort_requeue_list(ns->queue);
			blk_cleanup_queue(ns->queue);
		}
	}
}

static int nvme_setup_prp_pools(struct nvme_dev *dev)
{
	struct device *dmadev = &dev->pci_dev->dev;
	dev->prp_page_pool = dma_pool_create("prp list page", dmadev,
						PAGE_SIZE, PAGE_SIZE, 0);
	if (!dev->prp_page_pool)
		return -ENOMEM;

	/* Optimisation for I/Os between 4k and 128k */
	dev->prp_small_pool = dma_pool_create("prp list 256", dmadev,
						256, 256, 0);
	if (!dev->prp_small_pool) {
		dma_pool_destroy(dev->prp_page_pool);
		return -ENOMEM;
	}
	return 0;
}

static void nvme_release_prp_pools(struct nvme_dev *dev)
{
	dma_pool_destroy(dev->prp_page_pool);
	dma_pool_destroy(dev->prp_small_pool);
}

static DEFINE_IDA(nvme_instance_ida);

static int nvme_set_instance(struct nvme_dev *dev)
{
	int instance, error;

	do {
		if (!ida_pre_get(&nvme_instance_ida, GFP_KERNEL))
			return -ENODEV;

		spin_lock(&dev_list_lock);
		error = ida_get_new(&nvme_instance_ida, &instance);
		spin_unlock(&dev_list_lock);
	} while (error == -EAGAIN);

	if (error)
		return -ENODEV;

	dev->instance = instance;
	return 0;
}

static void nvme_release_instance(struct nvme_dev *dev)
{
	spin_lock(&dev_list_lock);
	ida_remove(&nvme_instance_ida, dev->instance);
	spin_unlock(&dev_list_lock);
}

static void nvme_free_namespaces(struct nvme_dev *dev)
{
	struct nvme_ns *ns, *next;

	list_for_each_entry_safe(ns, next, &dev->namespaces, list) {
		list_del(&ns->list);

		spin_lock(&dev_list_lock);
		ns->disk->private_data = NULL;
		spin_unlock(&dev_list_lock);

		put_disk(ns->disk);
		kfree(ns);
	}
}

static void nvme_free_dev(struct kref *kref)
{
	struct nvme_dev *dev = container_of(kref, struct nvme_dev, kref);

	pci_dev_put(dev->pci_dev);
	put_device(dev->device);
	nvme_free_namespaces(dev);
	nvme_release_instance(dev);
	blk_mq_free_tag_set(&dev->tagset);
	blk_put_queue(dev->admin_q);
	kfree(dev->queues);
	kfree(dev->entry);
	kfree(dev);
}

static int nvme_dev_open(struct inode *inode, struct file *f)
{
	struct nvme_dev *dev;
	int instance = iminor(inode);
	int ret = -ENODEV;

	spin_lock(&dev_list_lock);
	list_for_each_entry(dev, &dev_list, node) {
		if (dev->instance == instance) {
			if (!dev->admin_q) {
				ret = -EWOULDBLOCK;
				break;
			}
			if (!kref_get_unless_zero(&dev->kref))
				break;
			f->private_data = dev;
			ret = 0;
			break;
		}
	}
	spin_unlock(&dev_list_lock);

	return ret;
}

static int nvme_dev_release(struct inode *inode, struct file *f)
{
	struct nvme_dev *dev = f->private_data;
	kref_put(&dev->kref, nvme_free_dev);
	return 0;
}

static long nvme_dev_ioctl(struct file *f, unsigned int cmd, unsigned long arg)
{
	struct nvme_dev *dev = f->private_data;
	struct nvme_ns *ns;

	switch (cmd) {
	case NVME_IOCTL_ADMIN_CMD:
		return nvme_user_cmd(dev, NULL, (void __user *)arg);
	case NVME_IOCTL_IO_CMD:
		if (list_empty(&dev->namespaces))
			return -ENOTTY;
		ns = list_first_entry(&dev->namespaces, struct nvme_ns, list);
		return nvme_user_cmd(dev, ns, (void __user *)arg);
	default:
		return -ENOTTY;
	}
}

static const struct file_operations nvme_dev_fops = {
	.owner		= THIS_MODULE,
	.open		= nvme_dev_open,
	.release	= nvme_dev_release,
	.unlocked_ioctl	= nvme_dev_ioctl,
	.compat_ioctl	= nvme_dev_ioctl,
};

static void nvme_set_irq_hints(struct nvme_dev *dev)
{
	struct nvme_queue *nvmeq;
	int i;

	for (i = 0; i < dev->online_queues; i++) {
		nvmeq = dev->queues[i];

		if (!nvmeq->hctx)
			continue;

		irq_set_affinity_hint(dev->entry[nvmeq->cq_vector].vector,
							nvmeq->hctx->cpumask);
	}
}

static int nvme_dev_start(struct nvme_dev *dev)
{
	int result;
	bool start_thread = false;

	result = nvme_dev_map(dev);
	if (result)
		return result;

	result = nvme_configure_admin_queue(dev);
	if (result)
		goto unmap;

	spin_lock(&dev_list_lock);
	if (list_empty(&dev_list) && IS_ERR_OR_NULL(nvme_thread)) {
		start_thread = true;
		nvme_thread = NULL;
	}
	list_add(&dev->node, &dev_list);
	spin_unlock(&dev_list_lock);

	if (start_thread) {
		nvme_thread = kthread_run(nvme_kthread, NULL, "nvme");
		wake_up_all(&nvme_kthread_wait);
	} else
		wait_event_killable(nvme_kthread_wait, nvme_thread);

	if (IS_ERR_OR_NULL(nvme_thread)) {
		result = nvme_thread ? PTR_ERR(nvme_thread) : -EINTR;
		goto disable;
	}

	nvme_init_queue(dev->queues[0], 0);
	result = nvme_alloc_admin_tags(dev);
	if (result)
		goto disable;

	result = nvme_setup_io_queues(dev);
	if (result)
		goto free_tags;

	nvme_set_irq_hints(dev);

	return result;

 free_tags:
	nvme_dev_remove_admin(dev);
 disable:
	nvme_disable_queue(dev, 0);
	nvme_dev_list_remove(dev);
 unmap:
	nvme_dev_unmap(dev);
	return result;
}

static int nvme_remove_dead_ctrl(void *arg)
{
	struct nvme_dev *dev = (struct nvme_dev *)arg;
	struct pci_dev *pdev = dev->pci_dev;

	if (pci_get_drvdata(pdev))
		pci_stop_and_remove_bus_device_locked(pdev);
	kref_put(&dev->kref, nvme_free_dev);
	return 0;
}

static void nvme_remove_disks(struct work_struct *ws)
{
	struct nvme_dev *dev = container_of(ws, struct nvme_dev, reset_work);

	nvme_free_queues(dev, 1);
	nvme_dev_remove(dev);
}

static int nvme_dev_resume(struct nvme_dev *dev)
{
	int ret;

	ret = nvme_dev_start(dev);
	if (ret)
		return ret;
	if (dev->online_queues < 2) {
		spin_lock(&dev_list_lock);
		dev->reset_workfn = nvme_remove_disks;
		queue_work(nvme_workq, &dev->reset_work);
		spin_unlock(&dev_list_lock);
	} else {
		nvme_unfreeze_queues(dev);
		nvme_set_irq_hints(dev);
	}
	return 0;
}

static void nvme_dev_reset(struct nvme_dev *dev)
{
	nvme_dev_shutdown(dev);
	if (nvme_dev_resume(dev)) {
		dev_warn(&dev->pci_dev->dev, "Device failed to resume\n");
		kref_get(&dev->kref);
		if (IS_ERR(kthread_run(nvme_remove_dead_ctrl, dev, "nvme%d",
							dev->instance))) {
			dev_err(&dev->pci_dev->dev,
				"Failed to start controller remove task\n");
			kref_put(&dev->kref, nvme_free_dev);
		}
	}
}

static void nvme_reset_failed_dev(struct work_struct *ws)
{
	struct nvme_dev *dev = container_of(ws, struct nvme_dev, reset_work);
	nvme_dev_reset(dev);
}

static void nvme_reset_workfn(struct work_struct *work)
{
	struct nvme_dev *dev = container_of(work, struct nvme_dev, reset_work);
	dev->reset_workfn(work);
}

static void nvme_async_probe(struct work_struct *work);
static int nvme_probe(struct pci_dev *pdev, const struct pci_device_id *id)
{
	int node, result = -ENOMEM;
	struct nvme_dev *dev;

	node = dev_to_node(&pdev->dev);
	if (node == NUMA_NO_NODE)
		set_dev_node(&pdev->dev, 0);

	dev = kzalloc_node(sizeof(*dev), GFP_KERNEL, node);
	if (!dev)
		return -ENOMEM;
	dev->entry = kzalloc_node(num_possible_cpus() * sizeof(*dev->entry),
							GFP_KERNEL, node);
	if (!dev->entry)
		goto free;
	dev->queues = kzalloc_node((num_possible_cpus() + 1) * sizeof(void *),
							GFP_KERNEL, node);
	if (!dev->queues)
		goto free;

	INIT_LIST_HEAD(&dev->namespaces);
	dev->reset_workfn = nvme_reset_failed_dev;
	INIT_WORK(&dev->reset_work, nvme_reset_workfn);
	dev->pci_dev = pci_dev_get(pdev);
	pci_set_drvdata(pdev, dev);
	result = nvme_set_instance(dev);
	if (result)
		goto put_pci;

	result = nvme_setup_prp_pools(dev);
	if (result)
		goto release;

	kref_init(&dev->kref);
	dev->device = device_create(nvme_class, &pdev->dev,
				MKDEV(nvme_char_major, dev->instance),
				dev, "nvme%d", dev->instance);
	if (IS_ERR(dev->device)) {
		result = PTR_ERR(dev->device);
		goto release_pools;
	}
	get_device(dev->device);

	INIT_WORK(&dev->probe_work, nvme_async_probe);
	schedule_work(&dev->probe_work);
	return 0;

 release_pools:
	nvme_release_prp_pools(dev);
 release:
	nvme_release_instance(dev);
 put_pci:
	pci_dev_put(dev->pci_dev);
 free:
	kfree(dev->queues);
	kfree(dev->entry);
	kfree(dev);
	return result;
}

static void nvme_async_probe(struct work_struct *work)
{
	struct nvme_dev *dev = container_of(work, struct nvme_dev, probe_work);
	int result;

	result = nvme_dev_start(dev);
	if (result)
		goto reset;

	if (dev->online_queues > 1)
		result = nvme_dev_add(dev);
	if (result)
		goto reset;

	nvme_set_irq_hints(dev);
	return;
 reset:
	if (!work_busy(&dev->reset_work)) {
		dev->reset_workfn = nvme_reset_failed_dev;
		queue_work(nvme_workq, &dev->reset_work);
	}
}

static void nvme_reset_notify(struct pci_dev *pdev, bool prepare)
{
	struct nvme_dev *dev = pci_get_drvdata(pdev);

	if (prepare)
		nvme_dev_shutdown(dev);
	else
		nvme_dev_resume(dev);
}

static void nvme_shutdown(struct pci_dev *pdev)
{
	struct nvme_dev *dev = pci_get_drvdata(pdev);
	nvme_dev_shutdown(dev);
}

static void nvme_remove(struct pci_dev *pdev)
{
	struct nvme_dev *dev = pci_get_drvdata(pdev);

	spin_lock(&dev_list_lock);
	list_del_init(&dev->node);
	spin_unlock(&dev_list_lock);

	pci_set_drvdata(pdev, NULL);
	flush_work(&dev->probe_work);
	flush_work(&dev->reset_work);
	nvme_dev_shutdown(dev);
	nvme_dev_remove(dev);
	nvme_dev_remove_admin(dev);
	device_destroy(nvme_class, MKDEV(nvme_char_major, dev->instance));
	nvme_free_queues(dev, 0);
	nvme_release_prp_pools(dev);
	kref_put(&dev->kref, nvme_free_dev);
}

/* These functions are yet to be implemented */
#define nvme_error_detected NULL
#define nvme_dump_registers NULL
#define nvme_link_reset NULL
#define nvme_slot_reset NULL
#define nvme_error_resume NULL

#ifdef CONFIG_PM_SLEEP
static int nvme_suspend(struct device *dev)
{
	struct pci_dev *pdev = to_pci_dev(dev);
	struct nvme_dev *ndev = pci_get_drvdata(pdev);

	nvme_dev_shutdown(ndev);
	return 0;
}

static int nvme_resume(struct device *dev)
{
	struct pci_dev *pdev = to_pci_dev(dev);
	struct nvme_dev *ndev = pci_get_drvdata(pdev);

	if (nvme_dev_resume(ndev) && !work_busy(&ndev->reset_work)) {
		ndev->reset_workfn = nvme_reset_failed_dev;
		queue_work(nvme_workq, &ndev->reset_work);
	}
	return 0;
}
#endif

static SIMPLE_DEV_PM_OPS(nvme_dev_pm_ops, nvme_suspend, nvme_resume);

static const struct pci_error_handlers nvme_err_handler = {
	.error_detected	= nvme_error_detected,
	.mmio_enabled	= nvme_dump_registers,
	.link_reset	= nvme_link_reset,
	.slot_reset	= nvme_slot_reset,
	.resume		= nvme_error_resume,
	.reset_notify	= nvme_reset_notify,
};

/* Move to pci_ids.h later */
#define PCI_CLASS_STORAGE_EXPRESS	0x010802

static const struct pci_device_id nvme_id_table[] = {
	{ PCI_DEVICE_CLASS(PCI_CLASS_STORAGE_EXPRESS, 0xffffff) },
	{ 0, }
};
MODULE_DEVICE_TABLE(pci, nvme_id_table);

static struct pci_driver nvme_driver = {
	.name		= "nvme",
	.id_table	= nvme_id_table,
	.probe		= nvme_probe,
	.remove		= nvme_remove,
	.shutdown	= nvme_shutdown,
	.driver		= {
		.pm	= &nvme_dev_pm_ops,
	},
	.err_handler	= &nvme_err_handler,
};

static int __init nvme_init(void)
{
	int result;

	init_waitqueue_head(&nvme_kthread_wait);

	nvme_workq = create_singlethread_workqueue("nvme");
	if (!nvme_workq)
		return -ENOMEM;

	result = register_blkdev(nvme_major, "nvme");
	if (result < 0)
		goto kill_workq;
	else if (result > 0)
		nvme_major = result;

	result = __register_chrdev(nvme_char_major, 0, NVME_MINORS, "nvme",
							&nvme_dev_fops);
	if (result < 0)
		goto unregister_blkdev;
	else if (result > 0)
		nvme_char_major = result;

	nvme_class = class_create(THIS_MODULE, "nvme");
	if (!nvme_class)
		goto unregister_chrdev;

	result = pci_register_driver(&nvme_driver);
	if (result)
		goto destroy_class;
	return 0;

 destroy_class:
	class_destroy(nvme_class);
 unregister_chrdev:
	__unregister_chrdev(nvme_char_major, 0, NVME_MINORS, "nvme");
 unregister_blkdev:
	unregister_blkdev(nvme_major, "nvme");
 kill_workq:
	destroy_workqueue(nvme_workq);
	return result;
}

static void __exit nvme_exit(void)
{
	pci_unregister_driver(&nvme_driver);
	unregister_blkdev(nvme_major, "nvme");
	destroy_workqueue(nvme_workq);
	class_destroy(nvme_class);
	__unregister_chrdev(nvme_char_major, 0, NVME_MINORS, "nvme");
	BUG_ON(nvme_thread && !IS_ERR(nvme_thread));
	_nvme_check_size();
}

MODULE_AUTHOR("Matthew Wilcox <willy@linux.intel.com>");
MODULE_LICENSE("GPL");
MODULE_VERSION("1.0");
module_init(nvme_init);
module_exit(nvme_exit);<|MERGE_RESOLUTION|>--- conflicted
+++ resolved
@@ -482,10 +482,7 @@
 	}
 }
 
-<<<<<<< HEAD
-=======
 #ifdef CONFIG_BLK_DEV_INTEGRITY
->>>>>>> d525211f
 static void nvme_dif_prep(u32 p, u32 v, struct t10_pi_tuple *pi)
 {
 	if (be32_to_cpu(pi->ref_tag) == v)
@@ -542,8 +539,6 @@
 	kunmap_atomic(pmap);
 }
 
-<<<<<<< HEAD
-=======
 static int nvme_noop_verify(struct blk_integrity_iter *iter)
 {
 	return 0;
@@ -596,7 +591,6 @@
 }
 #endif
 
->>>>>>> d525211f
 static void req_completion(struct nvme_queue *nvmeq, void *ctx,
 						struct nvme_completion *cqe)
 {
@@ -2018,46 +2012,6 @@
 	queue_flag_set_unlocked(QUEUE_FLAG_DISCARD, ns->queue);
 }
 
-<<<<<<< HEAD
-static int nvme_noop_verify(struct blk_integrity_iter *iter)
-{
-	return 0;
-}
-
-static int nvme_noop_generate(struct blk_integrity_iter *iter)
-{
-	return 0;
-}
-
-struct blk_integrity nvme_meta_noop = {
-	.name			= "NVME_META_NOOP",
-	.generate_fn		= nvme_noop_generate,
-	.verify_fn		= nvme_noop_verify,
-};
-
-static void nvme_init_integrity(struct nvme_ns *ns)
-{
-	struct blk_integrity integrity;
-
-	switch (ns->pi_type) {
-	case NVME_NS_DPS_PI_TYPE3:
-		integrity = t10_pi_type3_crc;
-		break;
-	case NVME_NS_DPS_PI_TYPE1:
-	case NVME_NS_DPS_PI_TYPE2:
-		integrity = t10_pi_type1_crc;
-		break;
-	default:
-		integrity = nvme_meta_noop;
-		break;
-	}
-	integrity.tuple_size = ns->ms;
-	blk_integrity_register(ns->disk, &integrity);
-	blk_queue_max_integrity_segments(ns->queue, 1);
-}
-
-=======
->>>>>>> d525211f
 static int nvme_revalidate_disk(struct gendisk *disk)
 {
 	struct nvme_ns *ns = disk->private_data;
@@ -2098,12 +2052,8 @@
 	pi_type = ns->ms == sizeof(struct t10_pi_tuple) ?
 					id->dps & NVME_NS_DPS_PI_MASK : 0;
 
-<<<<<<< HEAD
-	if (disk->integrity && (ns->pi_type != pi_type || ns->ms != old_ms ||
-=======
 	if (blk_get_integrity(disk) && (ns->pi_type != pi_type ||
 				ns->ms != old_ms ||
->>>>>>> d525211f
 				bs != queue_logical_block_size(disk->queue) ||
 				(ns->ms && id->flbas & NVME_NS_FLBAS_META_EXT)))
 		blk_integrity_unregister(disk);
@@ -2111,19 +2061,11 @@
 	ns->pi_type = pi_type;
 	blk_queue_logical_block_size(ns->queue, bs);
 
-<<<<<<< HEAD
-	if (ns->ms && !disk->integrity && (disk->flags & GENHD_FL_UP) &&
-				!(id->flbas & NVME_NS_FLBAS_META_EXT))
-		nvme_init_integrity(ns);
-
-	if (id->ncap == 0 || (ns->ms && !disk->integrity))
-=======
 	if (ns->ms && !blk_get_integrity(disk) && (disk->flags & GENHD_FL_UP) &&
 				!(id->flbas & NVME_NS_FLBAS_META_EXT))
 		nvme_init_integrity(ns);
 
 	if (id->ncap == 0 || (ns->ms && !blk_get_integrity(disk)))
->>>>>>> d525211f
 		set_capacity(disk, 0);
 	else
 		set_capacity(disk, le64_to_cpup(&id->nsze) << (ns->lba_shift - 9));
@@ -2727,11 +2669,7 @@
 
 	list_for_each_entry(ns, &dev->namespaces, list) {
 		if (ns->disk->flags & GENHD_FL_UP) {
-<<<<<<< HEAD
-			if (ns->disk->integrity)
-=======
 			if (blk_get_integrity(ns->disk))
->>>>>>> d525211f
 				blk_integrity_unregister(ns->disk);
 			del_gendisk(ns->disk);
 		}
