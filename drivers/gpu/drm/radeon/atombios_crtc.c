/*
 * Copyright 2007-8 Advanced Micro Devices, Inc.
 * Copyright 2008 Red Hat Inc.
 *
 * Permission is hereby granted, free of charge, to any person obtaining a
 * copy of this software and associated documentation files (the "Software"),
 * to deal in the Software without restriction, including without limitation
 * the rights to use, copy, modify, merge, publish, distribute, sublicense,
 * and/or sell copies of the Software, and to permit persons to whom the
 * Software is furnished to do so, subject to the following conditions:
 *
 * The above copyright notice and this permission notice shall be included in
 * all copies or substantial portions of the Software.
 *
 * THE SOFTWARE IS PROVIDED "AS IS", WITHOUT WARRANTY OF ANY KIND, EXPRESS OR
 * IMPLIED, INCLUDING BUT NOT LIMITED TO THE WARRANTIES OF MERCHANTABILITY,
 * FITNESS FOR A PARTICULAR PURPOSE AND NONINFRINGEMENT.  IN NO EVENT SHALL
 * THE COPYRIGHT HOLDER(S) OR AUTHOR(S) BE LIABLE FOR ANY CLAIM, DAMAGES OR
 * OTHER LIABILITY, WHETHER IN AN ACTION OF CONTRACT, TORT OR OTHERWISE,
 * ARISING FROM, OUT OF OR IN CONNECTION WITH THE SOFTWARE OR THE USE OR
 * OTHER DEALINGS IN THE SOFTWARE.
 *
 * Authors: Dave Airlie
 *          Alex Deucher
 */
#include <drm/drmP.h>
#include <drm/drm_crtc_helper.h>
#include <drm/radeon_drm.h>
#include <drm/drm_fixed.h>
#include "radeon.h"
#include "atom.h"
#include "atom-bits.h"

static void atombios_overscan_setup(struct drm_crtc *crtc,
				    struct drm_display_mode *mode,
				    struct drm_display_mode *adjusted_mode)
{
	struct drm_device *dev = crtc->dev;
	struct radeon_device *rdev = dev->dev_private;
	struct radeon_crtc *radeon_crtc = to_radeon_crtc(crtc);
	SET_CRTC_OVERSCAN_PS_ALLOCATION args;
	int index = GetIndexIntoMasterTable(COMMAND, SetCRTC_OverScan);
	int a1, a2;

	memset(&args, 0, sizeof(args));

	args.ucCRTC = radeon_crtc->crtc_id;

	switch (radeon_crtc->rmx_type) {
	case RMX_CENTER:
		args.usOverscanTop = cpu_to_le16((adjusted_mode->crtc_vdisplay - mode->crtc_vdisplay) / 2);
		args.usOverscanBottom = cpu_to_le16((adjusted_mode->crtc_vdisplay - mode->crtc_vdisplay) / 2);
		args.usOverscanLeft = cpu_to_le16((adjusted_mode->crtc_hdisplay - mode->crtc_hdisplay) / 2);
		args.usOverscanRight = cpu_to_le16((adjusted_mode->crtc_hdisplay - mode->crtc_hdisplay) / 2);
		break;
	case RMX_ASPECT:
		a1 = mode->crtc_vdisplay * adjusted_mode->crtc_hdisplay;
		a2 = adjusted_mode->crtc_vdisplay * mode->crtc_hdisplay;

		if (a1 > a2) {
			args.usOverscanLeft = cpu_to_le16((adjusted_mode->crtc_hdisplay - (a2 / mode->crtc_vdisplay)) / 2);
			args.usOverscanRight = cpu_to_le16((adjusted_mode->crtc_hdisplay - (a2 / mode->crtc_vdisplay)) / 2);
		} else if (a2 > a1) {
			args.usOverscanTop = cpu_to_le16((adjusted_mode->crtc_vdisplay - (a1 / mode->crtc_hdisplay)) / 2);
			args.usOverscanBottom = cpu_to_le16((adjusted_mode->crtc_vdisplay - (a1 / mode->crtc_hdisplay)) / 2);
		}
		break;
	case RMX_FULL:
	default:
		args.usOverscanRight = cpu_to_le16(radeon_crtc->h_border);
		args.usOverscanLeft = cpu_to_le16(radeon_crtc->h_border);
		args.usOverscanBottom = cpu_to_le16(radeon_crtc->v_border);
		args.usOverscanTop = cpu_to_le16(radeon_crtc->v_border);
		break;
	}
	atom_execute_table(rdev->mode_info.atom_context, index, (uint32_t *)&args);
}

static void atombios_scaler_setup(struct drm_crtc *crtc)
{
	struct drm_device *dev = crtc->dev;
	struct radeon_device *rdev = dev->dev_private;
	struct radeon_crtc *radeon_crtc = to_radeon_crtc(crtc);
	ENABLE_SCALER_PS_ALLOCATION args;
	int index = GetIndexIntoMasterTable(COMMAND, EnableScaler);

	/* fixme - fill in enc_priv for atom dac */
	enum radeon_tv_std tv_std = TV_STD_NTSC;
	bool is_tv = false, is_cv = false;
	struct drm_encoder *encoder;

	if (!ASIC_IS_AVIVO(rdev) && radeon_crtc->crtc_id)
		return;

	list_for_each_entry(encoder, &dev->mode_config.encoder_list, head) {
		/* find tv std */
		if (encoder->crtc == crtc) {
			struct radeon_encoder *radeon_encoder = to_radeon_encoder(encoder);
			if (radeon_encoder->active_device & ATOM_DEVICE_TV_SUPPORT) {
				struct radeon_encoder_atom_dac *tv_dac = radeon_encoder->enc_priv;
				tv_std = tv_dac->tv_std;
				is_tv = true;
			}
		}
	}

	memset(&args, 0, sizeof(args));

	args.ucScaler = radeon_crtc->crtc_id;

	if (is_tv) {
		switch (tv_std) {
		case TV_STD_NTSC:
		default:
			args.ucTVStandard = ATOM_TV_NTSC;
			break;
		case TV_STD_PAL:
			args.ucTVStandard = ATOM_TV_PAL;
			break;
		case TV_STD_PAL_M:
			args.ucTVStandard = ATOM_TV_PALM;
			break;
		case TV_STD_PAL_60:
			args.ucTVStandard = ATOM_TV_PAL60;
			break;
		case TV_STD_NTSC_J:
			args.ucTVStandard = ATOM_TV_NTSCJ;
			break;
		case TV_STD_SCART_PAL:
			args.ucTVStandard = ATOM_TV_PAL; /* ??? */
			break;
		case TV_STD_SECAM:
			args.ucTVStandard = ATOM_TV_SECAM;
			break;
		case TV_STD_PAL_CN:
			args.ucTVStandard = ATOM_TV_PALCN;
			break;
		}
		args.ucEnable = SCALER_ENABLE_MULTITAP_MODE;
	} else if (is_cv) {
		args.ucTVStandard = ATOM_TV_CV;
		args.ucEnable = SCALER_ENABLE_MULTITAP_MODE;
	} else {
		switch (radeon_crtc->rmx_type) {
		case RMX_FULL:
			args.ucEnable = ATOM_SCALER_EXPANSION;
			break;
		case RMX_CENTER:
			args.ucEnable = ATOM_SCALER_CENTER;
			break;
		case RMX_ASPECT:
			args.ucEnable = ATOM_SCALER_EXPANSION;
			break;
		default:
			if (ASIC_IS_AVIVO(rdev))
				args.ucEnable = ATOM_SCALER_DISABLE;
			else
				args.ucEnable = ATOM_SCALER_CENTER;
			break;
		}
	}
	atom_execute_table(rdev->mode_info.atom_context, index, (uint32_t *)&args);
	if ((is_tv || is_cv)
	    && rdev->family >= CHIP_RV515 && rdev->family <= CHIP_R580) {
		atom_rv515_force_tv_scaler(rdev, radeon_crtc);
	}
}

static void atombios_lock_crtc(struct drm_crtc *crtc, int lock)
{
	struct radeon_crtc *radeon_crtc = to_radeon_crtc(crtc);
	struct drm_device *dev = crtc->dev;
	struct radeon_device *rdev = dev->dev_private;
	int index =
	    GetIndexIntoMasterTable(COMMAND, UpdateCRTC_DoubleBufferRegisters);
	ENABLE_CRTC_PS_ALLOCATION args;

	memset(&args, 0, sizeof(args));

	args.ucCRTC = radeon_crtc->crtc_id;
	args.ucEnable = lock;

	atom_execute_table(rdev->mode_info.atom_context, index, (uint32_t *)&args);
}

static void atombios_enable_crtc(struct drm_crtc *crtc, int state)
{
	struct radeon_crtc *radeon_crtc = to_radeon_crtc(crtc);
	struct drm_device *dev = crtc->dev;
	struct radeon_device *rdev = dev->dev_private;
	int index = GetIndexIntoMasterTable(COMMAND, EnableCRTC);
	ENABLE_CRTC_PS_ALLOCATION args;

	memset(&args, 0, sizeof(args));

	args.ucCRTC = radeon_crtc->crtc_id;
	args.ucEnable = state;

	atom_execute_table(rdev->mode_info.atom_context, index, (uint32_t *)&args);
}

static void atombios_enable_crtc_memreq(struct drm_crtc *crtc, int state)
{
	struct radeon_crtc *radeon_crtc = to_radeon_crtc(crtc);
	struct drm_device *dev = crtc->dev;
	struct radeon_device *rdev = dev->dev_private;
	int index = GetIndexIntoMasterTable(COMMAND, EnableCRTCMemReq);
	ENABLE_CRTC_PS_ALLOCATION args;

	memset(&args, 0, sizeof(args));

	args.ucCRTC = radeon_crtc->crtc_id;
	args.ucEnable = state;

	atom_execute_table(rdev->mode_info.atom_context, index, (uint32_t *)&args);
}

static void atombios_blank_crtc(struct drm_crtc *crtc, int state)
{
	struct radeon_crtc *radeon_crtc = to_radeon_crtc(crtc);
	struct drm_device *dev = crtc->dev;
	struct radeon_device *rdev = dev->dev_private;
	int index = GetIndexIntoMasterTable(COMMAND, BlankCRTC);
	BLANK_CRTC_PS_ALLOCATION args;

	memset(&args, 0, sizeof(args));

	args.ucCRTC = radeon_crtc->crtc_id;
	args.ucBlanking = state;

	atom_execute_table(rdev->mode_info.atom_context, index, (uint32_t *)&args);
}

static void atombios_powergate_crtc(struct drm_crtc *crtc, int state)
{
	struct radeon_crtc *radeon_crtc = to_radeon_crtc(crtc);
	struct drm_device *dev = crtc->dev;
	struct radeon_device *rdev = dev->dev_private;
	int index = GetIndexIntoMasterTable(COMMAND, EnableDispPowerGating);
	ENABLE_DISP_POWER_GATING_PARAMETERS_V2_1 args;

	memset(&args, 0, sizeof(args));

	args.ucDispPipeId = radeon_crtc->crtc_id;
	args.ucEnable = state;

	atom_execute_table(rdev->mode_info.atom_context, index, (uint32_t *)&args);
}

void atombios_crtc_dpms(struct drm_crtc *crtc, int mode)
{
	struct drm_device *dev = crtc->dev;
	struct radeon_device *rdev = dev->dev_private;
	struct radeon_crtc *radeon_crtc = to_radeon_crtc(crtc);

	switch (mode) {
	case DRM_MODE_DPMS_ON:
		radeon_crtc->enabled = true;
		/* adjust pm to dpms changes BEFORE enabling crtcs */
		radeon_pm_compute_clocks(rdev);
<<<<<<< HEAD
		/* disable crtc pair power gating before programming */
=======
>>>>>>> ddfb43f3
		if (ASIC_IS_DCE6(rdev) && !radeon_crtc->in_mode_set)
			atombios_powergate_crtc(crtc, ATOM_DISABLE);
		atombios_enable_crtc(crtc, ATOM_ENABLE);
		if (ASIC_IS_DCE3(rdev) && !ASIC_IS_DCE6(rdev))
			atombios_enable_crtc_memreq(crtc, ATOM_ENABLE);
		atombios_blank_crtc(crtc, ATOM_DISABLE);
		drm_vblank_post_modeset(dev, radeon_crtc->crtc_id);
		radeon_crtc_load_lut(crtc);
		break;
	case DRM_MODE_DPMS_STANDBY:
	case DRM_MODE_DPMS_SUSPEND:
	case DRM_MODE_DPMS_OFF:
		drm_vblank_pre_modeset(dev, radeon_crtc->crtc_id);
		if (radeon_crtc->enabled)
			atombios_blank_crtc(crtc, ATOM_ENABLE);
		if (ASIC_IS_DCE3(rdev) && !ASIC_IS_DCE6(rdev))
			atombios_enable_crtc_memreq(crtc, ATOM_DISABLE);
		atombios_enable_crtc(crtc, ATOM_DISABLE);
		radeon_crtc->enabled = false;
<<<<<<< HEAD
		/* power gating is per-pair */
		if (ASIC_IS_DCE6(rdev) && !radeon_crtc->in_mode_set) {
			struct drm_crtc *other_crtc;
			struct radeon_crtc *other_radeon_crtc;
			list_for_each_entry(other_crtc, &rdev->ddev->mode_config.crtc_list, head) {
				other_radeon_crtc = to_radeon_crtc(other_crtc);
				if (((radeon_crtc->crtc_id == 0) && (other_radeon_crtc->crtc_id == 1)) ||
				    ((radeon_crtc->crtc_id == 1) && (other_radeon_crtc->crtc_id == 0)) ||
				    ((radeon_crtc->crtc_id == 2) && (other_radeon_crtc->crtc_id == 3)) ||
				    ((radeon_crtc->crtc_id == 3) && (other_radeon_crtc->crtc_id == 2)) ||
				    ((radeon_crtc->crtc_id == 4) && (other_radeon_crtc->crtc_id == 5)) ||
				    ((radeon_crtc->crtc_id == 5) && (other_radeon_crtc->crtc_id == 4))) {
					/* if both crtcs in the pair are off, enable power gating */
					if (other_radeon_crtc->enabled == false)
						atombios_powergate_crtc(crtc, ATOM_ENABLE);
					break;
				}
			}
		}
=======
		if (ASIC_IS_DCE6(rdev) && !radeon_crtc->in_mode_set)
			atombios_powergate_crtc(crtc, ATOM_ENABLE);
>>>>>>> ddfb43f3
		/* adjust pm to dpms changes AFTER disabling crtcs */
		radeon_pm_compute_clocks(rdev);
		break;
	}
}

static void
atombios_set_crtc_dtd_timing(struct drm_crtc *crtc,
			     struct drm_display_mode *mode)
{
	struct radeon_crtc *radeon_crtc = to_radeon_crtc(crtc);
	struct drm_device *dev = crtc->dev;
	struct radeon_device *rdev = dev->dev_private;
	SET_CRTC_USING_DTD_TIMING_PARAMETERS args;
	int index = GetIndexIntoMasterTable(COMMAND, SetCRTC_UsingDTDTiming);
	u16 misc = 0;

	memset(&args, 0, sizeof(args));
	args.usH_Size = cpu_to_le16(mode->crtc_hdisplay - (radeon_crtc->h_border * 2));
	args.usH_Blanking_Time =
		cpu_to_le16(mode->crtc_hblank_end - mode->crtc_hdisplay + (radeon_crtc->h_border * 2));
	args.usV_Size = cpu_to_le16(mode->crtc_vdisplay - (radeon_crtc->v_border * 2));
	args.usV_Blanking_Time =
		cpu_to_le16(mode->crtc_vblank_end - mode->crtc_vdisplay + (radeon_crtc->v_border * 2));
	args.usH_SyncOffset =
		cpu_to_le16(mode->crtc_hsync_start - mode->crtc_hdisplay + radeon_crtc->h_border);
	args.usH_SyncWidth =
		cpu_to_le16(mode->crtc_hsync_end - mode->crtc_hsync_start);
	args.usV_SyncOffset =
		cpu_to_le16(mode->crtc_vsync_start - mode->crtc_vdisplay + radeon_crtc->v_border);
	args.usV_SyncWidth =
		cpu_to_le16(mode->crtc_vsync_end - mode->crtc_vsync_start);
	args.ucH_Border = radeon_crtc->h_border;
	args.ucV_Border = radeon_crtc->v_border;

	if (mode->flags & DRM_MODE_FLAG_NVSYNC)
		misc |= ATOM_VSYNC_POLARITY;
	if (mode->flags & DRM_MODE_FLAG_NHSYNC)
		misc |= ATOM_HSYNC_POLARITY;
	if (mode->flags & DRM_MODE_FLAG_CSYNC)
		misc |= ATOM_COMPOSITESYNC;
	if (mode->flags & DRM_MODE_FLAG_INTERLACE)
		misc |= ATOM_INTERLACE;
	if (mode->flags & DRM_MODE_FLAG_DBLSCAN)
		misc |= ATOM_DOUBLE_CLOCK_MODE;

	args.susModeMiscInfo.usAccess = cpu_to_le16(misc);
	args.ucCRTC = radeon_crtc->crtc_id;

	atom_execute_table(rdev->mode_info.atom_context, index, (uint32_t *)&args);
}

static void atombios_crtc_set_timing(struct drm_crtc *crtc,
				     struct drm_display_mode *mode)
{
	struct radeon_crtc *radeon_crtc = to_radeon_crtc(crtc);
	struct drm_device *dev = crtc->dev;
	struct radeon_device *rdev = dev->dev_private;
	SET_CRTC_TIMING_PARAMETERS_PS_ALLOCATION args;
	int index = GetIndexIntoMasterTable(COMMAND, SetCRTC_Timing);
	u16 misc = 0;

	memset(&args, 0, sizeof(args));
	args.usH_Total = cpu_to_le16(mode->crtc_htotal);
	args.usH_Disp = cpu_to_le16(mode->crtc_hdisplay);
	args.usH_SyncStart = cpu_to_le16(mode->crtc_hsync_start);
	args.usH_SyncWidth =
		cpu_to_le16(mode->crtc_hsync_end - mode->crtc_hsync_start);
	args.usV_Total = cpu_to_le16(mode->crtc_vtotal);
	args.usV_Disp = cpu_to_le16(mode->crtc_vdisplay);
	args.usV_SyncStart = cpu_to_le16(mode->crtc_vsync_start);
	args.usV_SyncWidth =
		cpu_to_le16(mode->crtc_vsync_end - mode->crtc_vsync_start);

	args.ucOverscanRight = radeon_crtc->h_border;
	args.ucOverscanLeft = radeon_crtc->h_border;
	args.ucOverscanBottom = radeon_crtc->v_border;
	args.ucOverscanTop = radeon_crtc->v_border;

	if (mode->flags & DRM_MODE_FLAG_NVSYNC)
		misc |= ATOM_VSYNC_POLARITY;
	if (mode->flags & DRM_MODE_FLAG_NHSYNC)
		misc |= ATOM_HSYNC_POLARITY;
	if (mode->flags & DRM_MODE_FLAG_CSYNC)
		misc |= ATOM_COMPOSITESYNC;
	if (mode->flags & DRM_MODE_FLAG_INTERLACE)
		misc |= ATOM_INTERLACE;
	if (mode->flags & DRM_MODE_FLAG_DBLSCAN)
		misc |= ATOM_DOUBLE_CLOCK_MODE;

	args.susModeMiscInfo.usAccess = cpu_to_le16(misc);
	args.ucCRTC = radeon_crtc->crtc_id;

	atom_execute_table(rdev->mode_info.atom_context, index, (uint32_t *)&args);
}

static void atombios_disable_ss(struct radeon_device *rdev, int pll_id)
{
	u32 ss_cntl;

	if (ASIC_IS_DCE4(rdev)) {
		switch (pll_id) {
		case ATOM_PPLL1:
			ss_cntl = RREG32(EVERGREEN_P1PLL_SS_CNTL);
			ss_cntl &= ~EVERGREEN_PxPLL_SS_EN;
			WREG32(EVERGREEN_P1PLL_SS_CNTL, ss_cntl);
			break;
		case ATOM_PPLL2:
			ss_cntl = RREG32(EVERGREEN_P2PLL_SS_CNTL);
			ss_cntl &= ~EVERGREEN_PxPLL_SS_EN;
			WREG32(EVERGREEN_P2PLL_SS_CNTL, ss_cntl);
			break;
		case ATOM_DCPLL:
		case ATOM_PPLL_INVALID:
			return;
		}
	} else if (ASIC_IS_AVIVO(rdev)) {
		switch (pll_id) {
		case ATOM_PPLL1:
			ss_cntl = RREG32(AVIVO_P1PLL_INT_SS_CNTL);
			ss_cntl &= ~1;
			WREG32(AVIVO_P1PLL_INT_SS_CNTL, ss_cntl);
			break;
		case ATOM_PPLL2:
			ss_cntl = RREG32(AVIVO_P2PLL_INT_SS_CNTL);
			ss_cntl &= ~1;
			WREG32(AVIVO_P2PLL_INT_SS_CNTL, ss_cntl);
			break;
		case ATOM_DCPLL:
		case ATOM_PPLL_INVALID:
			return;
		}
	}
}


union atom_enable_ss {
	ENABLE_LVDS_SS_PARAMETERS lvds_ss;
	ENABLE_LVDS_SS_PARAMETERS_V2 lvds_ss_2;
	ENABLE_SPREAD_SPECTRUM_ON_PPLL_PS_ALLOCATION v1;
	ENABLE_SPREAD_SPECTRUM_ON_PPLL_V2 v2;
	ENABLE_SPREAD_SPECTRUM_ON_PPLL_V3 v3;
};

static void atombios_crtc_program_ss(struct radeon_device *rdev,
				     int enable,
				     int pll_id,
				     int crtc_id,
				     struct radeon_atom_ss *ss)
{
	unsigned i;
	int index = GetIndexIntoMasterTable(COMMAND, EnableSpreadSpectrumOnPPLL);
	union atom_enable_ss args;

	if (!enable) {
		for (i = 0; i < rdev->num_crtc; i++) {
			if (rdev->mode_info.crtcs[i] &&
			    rdev->mode_info.crtcs[i]->enabled &&
			    i != crtc_id &&
			    pll_id == rdev->mode_info.crtcs[i]->pll_id) {
				/* one other crtc is using this pll don't turn
				 * off spread spectrum as it might turn off
				 * display on active crtc
				 */
				return;
			}
		}
	}

	memset(&args, 0, sizeof(args));

	if (ASIC_IS_DCE5(rdev)) {
		args.v3.usSpreadSpectrumAmountFrac = cpu_to_le16(0);
		args.v3.ucSpreadSpectrumType = ss->type & ATOM_SS_CENTRE_SPREAD_MODE_MASK;
		switch (pll_id) {
		case ATOM_PPLL1:
			args.v3.ucSpreadSpectrumType |= ATOM_PPLL_SS_TYPE_V3_P1PLL;
			break;
		case ATOM_PPLL2:
			args.v3.ucSpreadSpectrumType |= ATOM_PPLL_SS_TYPE_V3_P2PLL;
			break;
		case ATOM_DCPLL:
			args.v3.ucSpreadSpectrumType |= ATOM_PPLL_SS_TYPE_V3_DCPLL;
			break;
		case ATOM_PPLL_INVALID:
			return;
		}
		args.v3.usSpreadSpectrumAmount = cpu_to_le16(ss->amount);
		args.v3.usSpreadSpectrumStep = cpu_to_le16(ss->step);
		args.v3.ucEnable = enable;
		if ((ss->percentage == 0) || (ss->type & ATOM_EXTERNAL_SS_MASK) || ASIC_IS_DCE61(rdev))
			args.v3.ucEnable = ATOM_DISABLE;
	} else if (ASIC_IS_DCE4(rdev)) {
		args.v2.usSpreadSpectrumPercentage = cpu_to_le16(ss->percentage);
		args.v2.ucSpreadSpectrumType = ss->type & ATOM_SS_CENTRE_SPREAD_MODE_MASK;
		switch (pll_id) {
		case ATOM_PPLL1:
			args.v2.ucSpreadSpectrumType |= ATOM_PPLL_SS_TYPE_V2_P1PLL;
			break;
		case ATOM_PPLL2:
			args.v2.ucSpreadSpectrumType |= ATOM_PPLL_SS_TYPE_V2_P2PLL;
			break;
		case ATOM_DCPLL:
			args.v2.ucSpreadSpectrumType |= ATOM_PPLL_SS_TYPE_V2_DCPLL;
			break;
		case ATOM_PPLL_INVALID:
			return;
		}
		args.v2.usSpreadSpectrumAmount = cpu_to_le16(ss->amount);
		args.v2.usSpreadSpectrumStep = cpu_to_le16(ss->step);
		args.v2.ucEnable = enable;
		if ((ss->percentage == 0) || (ss->type & ATOM_EXTERNAL_SS_MASK) || ASIC_IS_DCE41(rdev))
			args.v2.ucEnable = ATOM_DISABLE;
	} else if (ASIC_IS_DCE3(rdev)) {
		args.v1.usSpreadSpectrumPercentage = cpu_to_le16(ss->percentage);
		args.v1.ucSpreadSpectrumType = ss->type & ATOM_SS_CENTRE_SPREAD_MODE_MASK;
		args.v1.ucSpreadSpectrumStep = ss->step;
		args.v1.ucSpreadSpectrumDelay = ss->delay;
		args.v1.ucSpreadSpectrumRange = ss->range;
		args.v1.ucPpll = pll_id;
		args.v1.ucEnable = enable;
	} else if (ASIC_IS_AVIVO(rdev)) {
		if ((enable == ATOM_DISABLE) || (ss->percentage == 0) ||
		    (ss->type & ATOM_EXTERNAL_SS_MASK)) {
			atombios_disable_ss(rdev, pll_id);
			return;
		}
		args.lvds_ss_2.usSpreadSpectrumPercentage = cpu_to_le16(ss->percentage);
		args.lvds_ss_2.ucSpreadSpectrumType = ss->type & ATOM_SS_CENTRE_SPREAD_MODE_MASK;
		args.lvds_ss_2.ucSpreadSpectrumStep = ss->step;
		args.lvds_ss_2.ucSpreadSpectrumDelay = ss->delay;
		args.lvds_ss_2.ucSpreadSpectrumRange = ss->range;
		args.lvds_ss_2.ucEnable = enable;
	} else {
		if ((enable == ATOM_DISABLE) || (ss->percentage == 0) ||
		    (ss->type & ATOM_EXTERNAL_SS_MASK)) {
			atombios_disable_ss(rdev, pll_id);
			return;
		}
		args.lvds_ss.usSpreadSpectrumPercentage = cpu_to_le16(ss->percentage);
		args.lvds_ss.ucSpreadSpectrumType = ss->type & ATOM_SS_CENTRE_SPREAD_MODE_MASK;
		args.lvds_ss.ucSpreadSpectrumStepSize_Delay = (ss->step & 3) << 2;
		args.lvds_ss.ucSpreadSpectrumStepSize_Delay |= (ss->delay & 7) << 4;
		args.lvds_ss.ucEnable = enable;
	}
	atom_execute_table(rdev->mode_info.atom_context, index, (uint32_t *)&args);
}

union adjust_pixel_clock {
	ADJUST_DISPLAY_PLL_PS_ALLOCATION v1;
	ADJUST_DISPLAY_PLL_PS_ALLOCATION_V3 v3;
};

static u32 atombios_adjust_pll(struct drm_crtc *crtc,
			       struct drm_display_mode *mode,
			       struct radeon_pll *pll,
			       bool ss_enabled,
			       struct radeon_atom_ss *ss)
{
	struct drm_device *dev = crtc->dev;
	struct radeon_device *rdev = dev->dev_private;
	struct drm_encoder *encoder = NULL;
	struct radeon_encoder *radeon_encoder = NULL;
	struct drm_connector *connector = NULL;
	u32 adjusted_clock = mode->clock;
	int encoder_mode = 0;
	u32 dp_clock = mode->clock;
	int bpc = 8;
	bool is_duallink = false;

	/* reset the pll flags */
	pll->flags = 0;

	if (ASIC_IS_AVIVO(rdev)) {
		if ((rdev->family == CHIP_RS600) ||
		    (rdev->family == CHIP_RS690) ||
		    (rdev->family == CHIP_RS740))
			pll->flags |= (/*RADEON_PLL_USE_FRAC_FB_DIV |*/
				       RADEON_PLL_PREFER_CLOSEST_LOWER);

		if (ASIC_IS_DCE32(rdev) && mode->clock > 200000)	/* range limits??? */
			pll->flags |= RADEON_PLL_PREFER_HIGH_FB_DIV;
		else
			pll->flags |= RADEON_PLL_PREFER_LOW_REF_DIV;

		if (rdev->family < CHIP_RV770)
			pll->flags |= RADEON_PLL_PREFER_MINM_OVER_MAXP;
		/* use frac fb div on APUs */
		if (ASIC_IS_DCE41(rdev) || ASIC_IS_DCE61(rdev))
			pll->flags |= RADEON_PLL_USE_FRAC_FB_DIV;
	} else {
		pll->flags |= RADEON_PLL_LEGACY;

		if (mode->clock > 200000)	/* range limits??? */
			pll->flags |= RADEON_PLL_PREFER_HIGH_FB_DIV;
		else
			pll->flags |= RADEON_PLL_PREFER_LOW_REF_DIV;
	}

	list_for_each_entry(encoder, &dev->mode_config.encoder_list, head) {
		if (encoder->crtc == crtc) {
			radeon_encoder = to_radeon_encoder(encoder);
			connector = radeon_get_connector_for_encoder(encoder);
			bpc = radeon_get_monitor_bpc(connector);
			encoder_mode = atombios_get_encoder_mode(encoder);
			is_duallink = radeon_dig_monitor_is_duallink(encoder, mode->clock);
			if ((radeon_encoder->devices & (ATOM_DEVICE_LCD_SUPPORT | ATOM_DEVICE_DFP_SUPPORT)) ||
			    (radeon_encoder_get_dp_bridge_encoder_id(encoder) != ENCODER_OBJECT_ID_NONE)) {
				if (connector) {
					struct radeon_connector *radeon_connector = to_radeon_connector(connector);
					struct radeon_connector_atom_dig *dig_connector =
						radeon_connector->con_priv;

					dp_clock = dig_connector->dp_clock;
				}
			}

			/* use recommended ref_div for ss */
			if (radeon_encoder->devices & (ATOM_DEVICE_LCD_SUPPORT)) {
				if (ss_enabled) {
					if (ss->refdiv) {
						pll->flags |= RADEON_PLL_USE_REF_DIV;
						pll->reference_div = ss->refdiv;
						if (ASIC_IS_AVIVO(rdev))
							pll->flags |= RADEON_PLL_USE_FRAC_FB_DIV;
					}
				}
			}

			if (ASIC_IS_AVIVO(rdev)) {
				/* DVO wants 2x pixel clock if the DVO chip is in 12 bit mode */
				if (radeon_encoder->encoder_id == ENCODER_OBJECT_ID_INTERNAL_KLDSCP_DVO1)
					adjusted_clock = mode->clock * 2;
				if (radeon_encoder->active_device & (ATOM_DEVICE_TV_SUPPORT))
					pll->flags |= RADEON_PLL_PREFER_CLOSEST_LOWER;
				if (radeon_encoder->devices & (ATOM_DEVICE_LCD_SUPPORT))
					pll->flags |= RADEON_PLL_IS_LCD;
			} else {
				if (encoder->encoder_type != DRM_MODE_ENCODER_DAC)
					pll->flags |= RADEON_PLL_NO_ODD_POST_DIV;
				if (encoder->encoder_type == DRM_MODE_ENCODER_LVDS)
					pll->flags |= RADEON_PLL_USE_REF_DIV;
			}
			break;
		}
	}

	/* DCE3+ has an AdjustDisplayPll that will adjust the pixel clock
	 * accordingly based on the encoder/transmitter to work around
	 * special hw requirements.
	 */
	if (ASIC_IS_DCE3(rdev)) {
		union adjust_pixel_clock args;
		u8 frev, crev;
		int index;

		index = GetIndexIntoMasterTable(COMMAND, AdjustDisplayPll);
		if (!atom_parse_cmd_header(rdev->mode_info.atom_context, index, &frev,
					   &crev))
			return adjusted_clock;

		memset(&args, 0, sizeof(args));

		switch (frev) {
		case 1:
			switch (crev) {
			case 1:
			case 2:
				args.v1.usPixelClock = cpu_to_le16(mode->clock / 10);
				args.v1.ucTransmitterID = radeon_encoder->encoder_id;
				args.v1.ucEncodeMode = encoder_mode;
				if (ss_enabled && ss->percentage)
					args.v1.ucConfig |=
						ADJUST_DISPLAY_CONFIG_SS_ENABLE;

				atom_execute_table(rdev->mode_info.atom_context,
						   index, (uint32_t *)&args);
				adjusted_clock = le16_to_cpu(args.v1.usPixelClock) * 10;
				break;
			case 3:
				args.v3.sInput.usPixelClock = cpu_to_le16(mode->clock / 10);
				args.v3.sInput.ucTransmitterID = radeon_encoder->encoder_id;
				args.v3.sInput.ucEncodeMode = encoder_mode;
				args.v3.sInput.ucDispPllConfig = 0;
				if (ss_enabled && ss->percentage)
					args.v3.sInput.ucDispPllConfig |=
						DISPPLL_CONFIG_SS_ENABLE;
				if (ENCODER_MODE_IS_DP(encoder_mode)) {
					args.v3.sInput.ucDispPllConfig |=
						DISPPLL_CONFIG_COHERENT_MODE;
					/* 16200 or 27000 */
					args.v3.sInput.usPixelClock = cpu_to_le16(dp_clock / 10);
				} else if (radeon_encoder->devices & (ATOM_DEVICE_DFP_SUPPORT)) {
					struct radeon_encoder_atom_dig *dig = radeon_encoder->enc_priv;
					if (encoder_mode == ATOM_ENCODER_MODE_HDMI)
						/* deep color support */
						args.v3.sInput.usPixelClock =
							cpu_to_le16((mode->clock * bpc / 8) / 10);
					if (dig->coherent_mode)
						args.v3.sInput.ucDispPllConfig |=
							DISPPLL_CONFIG_COHERENT_MODE;
					if (is_duallink)
						args.v3.sInput.ucDispPllConfig |=
							DISPPLL_CONFIG_DUAL_LINK;
				}
				if (radeon_encoder_get_dp_bridge_encoder_id(encoder) !=
				    ENCODER_OBJECT_ID_NONE)
					args.v3.sInput.ucExtTransmitterID =
						radeon_encoder_get_dp_bridge_encoder_id(encoder);
				else
					args.v3.sInput.ucExtTransmitterID = 0;

				atom_execute_table(rdev->mode_info.atom_context,
						   index, (uint32_t *)&args);
				adjusted_clock = le32_to_cpu(args.v3.sOutput.ulDispPllFreq) * 10;
				if (args.v3.sOutput.ucRefDiv) {
					pll->flags |= RADEON_PLL_USE_FRAC_FB_DIV;
					pll->flags |= RADEON_PLL_USE_REF_DIV;
					pll->reference_div = args.v3.sOutput.ucRefDiv;
				}
				if (args.v3.sOutput.ucPostDiv) {
					pll->flags |= RADEON_PLL_USE_FRAC_FB_DIV;
					pll->flags |= RADEON_PLL_USE_POST_DIV;
					pll->post_div = args.v3.sOutput.ucPostDiv;
				}
				break;
			default:
				DRM_ERROR("Unknown table version %d %d\n", frev, crev);
				return adjusted_clock;
			}
			break;
		default:
			DRM_ERROR("Unknown table version %d %d\n", frev, crev);
			return adjusted_clock;
		}
	}
	return adjusted_clock;
}

union set_pixel_clock {
	SET_PIXEL_CLOCK_PS_ALLOCATION base;
	PIXEL_CLOCK_PARAMETERS v1;
	PIXEL_CLOCK_PARAMETERS_V2 v2;
	PIXEL_CLOCK_PARAMETERS_V3 v3;
	PIXEL_CLOCK_PARAMETERS_V5 v5;
	PIXEL_CLOCK_PARAMETERS_V6 v6;
};

/* on DCE5, make sure the voltage is high enough to support the
 * required disp clk.
 */
static void atombios_crtc_set_disp_eng_pll(struct radeon_device *rdev,
				    u32 dispclk)
{
	u8 frev, crev;
	int index;
	union set_pixel_clock args;

	memset(&args, 0, sizeof(args));

	index = GetIndexIntoMasterTable(COMMAND, SetPixelClock);
	if (!atom_parse_cmd_header(rdev->mode_info.atom_context, index, &frev,
				   &crev))
		return;

	switch (frev) {
	case 1:
		switch (crev) {
		case 5:
			/* if the default dcpll clock is specified,
			 * SetPixelClock provides the dividers
			 */
			args.v5.ucCRTC = ATOM_CRTC_INVALID;
			args.v5.usPixelClock = cpu_to_le16(dispclk);
			args.v5.ucPpll = ATOM_DCPLL;
			break;
		case 6:
			/* if the default dcpll clock is specified,
			 * SetPixelClock provides the dividers
			 */
			args.v6.ulDispEngClkFreq = cpu_to_le32(dispclk);
			if (ASIC_IS_DCE61(rdev))
				args.v6.ucPpll = ATOM_EXT_PLL1;
			else if (ASIC_IS_DCE6(rdev))
				args.v6.ucPpll = ATOM_PPLL0;
			else
				args.v6.ucPpll = ATOM_DCPLL;
			break;
		default:
			DRM_ERROR("Unknown table version %d %d\n", frev, crev);
			return;
		}
		break;
	default:
		DRM_ERROR("Unknown table version %d %d\n", frev, crev);
		return;
	}
	atom_execute_table(rdev->mode_info.atom_context, index, (uint32_t *)&args);
}

static void atombios_crtc_program_pll(struct drm_crtc *crtc,
				      u32 crtc_id,
				      int pll_id,
				      u32 encoder_mode,
				      u32 encoder_id,
				      u32 clock,
				      u32 ref_div,
				      u32 fb_div,
				      u32 frac_fb_div,
				      u32 post_div,
				      int bpc,
				      bool ss_enabled,
				      struct radeon_atom_ss *ss)
{
	struct drm_device *dev = crtc->dev;
	struct radeon_device *rdev = dev->dev_private;
	u8 frev, crev;
	int index = GetIndexIntoMasterTable(COMMAND, SetPixelClock);
	union set_pixel_clock args;

	memset(&args, 0, sizeof(args));

	if (!atom_parse_cmd_header(rdev->mode_info.atom_context, index, &frev,
				   &crev))
		return;

	switch (frev) {
	case 1:
		switch (crev) {
		case 1:
			if (clock == ATOM_DISABLE)
				return;
			args.v1.usPixelClock = cpu_to_le16(clock / 10);
			args.v1.usRefDiv = cpu_to_le16(ref_div);
			args.v1.usFbDiv = cpu_to_le16(fb_div);
			args.v1.ucFracFbDiv = frac_fb_div;
			args.v1.ucPostDiv = post_div;
			args.v1.ucPpll = pll_id;
			args.v1.ucCRTC = crtc_id;
			args.v1.ucRefDivSrc = 1;
			break;
		case 2:
			args.v2.usPixelClock = cpu_to_le16(clock / 10);
			args.v2.usRefDiv = cpu_to_le16(ref_div);
			args.v2.usFbDiv = cpu_to_le16(fb_div);
			args.v2.ucFracFbDiv = frac_fb_div;
			args.v2.ucPostDiv = post_div;
			args.v2.ucPpll = pll_id;
			args.v2.ucCRTC = crtc_id;
			args.v2.ucRefDivSrc = 1;
			break;
		case 3:
			args.v3.usPixelClock = cpu_to_le16(clock / 10);
			args.v3.usRefDiv = cpu_to_le16(ref_div);
			args.v3.usFbDiv = cpu_to_le16(fb_div);
			args.v3.ucFracFbDiv = frac_fb_div;
			args.v3.ucPostDiv = post_div;
			args.v3.ucPpll = pll_id;
			args.v3.ucMiscInfo = (pll_id << 2);
			if (ss_enabled && (ss->type & ATOM_EXTERNAL_SS_MASK))
				args.v3.ucMiscInfo |= PIXEL_CLOCK_MISC_REF_DIV_SRC;
			args.v3.ucTransmitterId = encoder_id;
			args.v3.ucEncoderMode = encoder_mode;
			break;
		case 5:
			args.v5.ucCRTC = crtc_id;
			args.v5.usPixelClock = cpu_to_le16(clock / 10);
			args.v5.ucRefDiv = ref_div;
			args.v5.usFbDiv = cpu_to_le16(fb_div);
			args.v5.ulFbDivDecFrac = cpu_to_le32(frac_fb_div * 100000);
			args.v5.ucPostDiv = post_div;
			args.v5.ucMiscInfo = 0; /* HDMI depth, etc. */
			if (ss_enabled && (ss->type & ATOM_EXTERNAL_SS_MASK))
				args.v5.ucMiscInfo |= PIXEL_CLOCK_V5_MISC_REF_DIV_SRC;
			switch (bpc) {
			case 8:
			default:
				args.v5.ucMiscInfo |= PIXEL_CLOCK_V5_MISC_HDMI_24BPP;
				break;
			case 10:
				args.v5.ucMiscInfo |= PIXEL_CLOCK_V5_MISC_HDMI_30BPP;
				break;
			}
			args.v5.ucTransmitterID = encoder_id;
			args.v5.ucEncoderMode = encoder_mode;
			args.v5.ucPpll = pll_id;
			break;
		case 6:
			args.v6.ulDispEngClkFreq = cpu_to_le32(crtc_id << 24 | clock / 10);
			args.v6.ucRefDiv = ref_div;
			args.v6.usFbDiv = cpu_to_le16(fb_div);
			args.v6.ulFbDivDecFrac = cpu_to_le32(frac_fb_div * 100000);
			args.v6.ucPostDiv = post_div;
			args.v6.ucMiscInfo = 0; /* HDMI depth, etc. */
			if (ss_enabled && (ss->type & ATOM_EXTERNAL_SS_MASK))
				args.v6.ucMiscInfo |= PIXEL_CLOCK_V6_MISC_REF_DIV_SRC;
			switch (bpc) {
			case 8:
			default:
				args.v6.ucMiscInfo |= PIXEL_CLOCK_V6_MISC_HDMI_24BPP;
				break;
			case 10:
				args.v6.ucMiscInfo |= PIXEL_CLOCK_V6_MISC_HDMI_30BPP;
				break;
			case 12:
				args.v6.ucMiscInfo |= PIXEL_CLOCK_V6_MISC_HDMI_36BPP;
				break;
			case 16:
				args.v6.ucMiscInfo |= PIXEL_CLOCK_V6_MISC_HDMI_48BPP;
				break;
			}
			args.v6.ucTransmitterID = encoder_id;
			args.v6.ucEncoderMode = encoder_mode;
			args.v6.ucPpll = pll_id;
			break;
		default:
			DRM_ERROR("Unknown table version %d %d\n", frev, crev);
			return;
		}
		break;
	default:
		DRM_ERROR("Unknown table version %d %d\n", frev, crev);
		return;
	}

	atom_execute_table(rdev->mode_info.atom_context, index, (uint32_t *)&args);
}

static void atombios_crtc_set_pll(struct drm_crtc *crtc, struct drm_display_mode *mode)
{
	struct radeon_crtc *radeon_crtc = to_radeon_crtc(crtc);
	struct drm_device *dev = crtc->dev;
	struct radeon_device *rdev = dev->dev_private;
	struct drm_encoder *encoder = NULL;
	struct radeon_encoder *radeon_encoder = NULL;
	u32 pll_clock = mode->clock;
	u32 ref_div = 0, fb_div = 0, frac_fb_div = 0, post_div = 0;
	struct radeon_pll *pll;
	u32 adjusted_clock;
	int encoder_mode = 0;
	struct radeon_atom_ss ss;
	bool ss_enabled = false;
	int bpc = 8;

	list_for_each_entry(encoder, &dev->mode_config.encoder_list, head) {
		if (encoder->crtc == crtc) {
			radeon_encoder = to_radeon_encoder(encoder);
			encoder_mode = atombios_get_encoder_mode(encoder);
			break;
		}
	}

	if (!radeon_encoder)
		return;

	switch (radeon_crtc->pll_id) {
	case ATOM_PPLL1:
		pll = &rdev->clock.p1pll;
		break;
	case ATOM_PPLL2:
		pll = &rdev->clock.p2pll;
		break;
	case ATOM_DCPLL:
	case ATOM_PPLL_INVALID:
	default:
		pll = &rdev->clock.dcpll;
		break;
	}

	if ((radeon_encoder->active_device & (ATOM_DEVICE_LCD_SUPPORT | ATOM_DEVICE_DFP_SUPPORT)) ||
	    (radeon_encoder_get_dp_bridge_encoder_id(encoder) != ENCODER_OBJECT_ID_NONE)) {
		struct radeon_encoder_atom_dig *dig = radeon_encoder->enc_priv;
		struct drm_connector *connector =
			radeon_get_connector_for_encoder(encoder);
		struct radeon_connector *radeon_connector =
			to_radeon_connector(connector);
		struct radeon_connector_atom_dig *dig_connector =
			radeon_connector->con_priv;
		int dp_clock;
		bpc = radeon_get_monitor_bpc(connector);

		switch (encoder_mode) {
		case ATOM_ENCODER_MODE_DP_MST:
		case ATOM_ENCODER_MODE_DP:
			/* DP/eDP */
			dp_clock = dig_connector->dp_clock / 10;
			if (ASIC_IS_DCE4(rdev))
				ss_enabled =
					radeon_atombios_get_asic_ss_info(rdev, &ss,
									 ASIC_INTERNAL_SS_ON_DP,
									 dp_clock);
			else {
				if (dp_clock == 16200) {
					ss_enabled =
						radeon_atombios_get_ppll_ss_info(rdev, &ss,
										 ATOM_DP_SS_ID2);
					if (!ss_enabled)
						ss_enabled =
							radeon_atombios_get_ppll_ss_info(rdev, &ss,
											 ATOM_DP_SS_ID1);
				} else
					ss_enabled =
						radeon_atombios_get_ppll_ss_info(rdev, &ss,
										 ATOM_DP_SS_ID1);
			}
			break;
		case ATOM_ENCODER_MODE_LVDS:
			if (ASIC_IS_DCE4(rdev))
				ss_enabled = radeon_atombios_get_asic_ss_info(rdev, &ss,
									      dig->lcd_ss_id,
									      mode->clock / 10);
			else
				ss_enabled = radeon_atombios_get_ppll_ss_info(rdev, &ss,
									      dig->lcd_ss_id);
			break;
		case ATOM_ENCODER_MODE_DVI:
			if (ASIC_IS_DCE4(rdev))
				ss_enabled =
					radeon_atombios_get_asic_ss_info(rdev, &ss,
									 ASIC_INTERNAL_SS_ON_TMDS,
									 mode->clock / 10);
			break;
		case ATOM_ENCODER_MODE_HDMI:
			if (ASIC_IS_DCE4(rdev))
				ss_enabled =
					radeon_atombios_get_asic_ss_info(rdev, &ss,
									 ASIC_INTERNAL_SS_ON_HDMI,
									 mode->clock / 10);
			break;
		default:
			break;
		}
	}

	/* adjust pixel clock as needed */
	adjusted_clock = atombios_adjust_pll(crtc, mode, pll, ss_enabled, &ss);

	if (radeon_encoder->active_device & (ATOM_DEVICE_TV_SUPPORT))
		/* TV seems to prefer the legacy algo on some boards */
		radeon_compute_pll_legacy(pll, adjusted_clock, &pll_clock, &fb_div, &frac_fb_div,
					  &ref_div, &post_div);
	else if (ASIC_IS_AVIVO(rdev))
		radeon_compute_pll_avivo(pll, adjusted_clock, &pll_clock, &fb_div, &frac_fb_div,
					 &ref_div, &post_div);
	else
		radeon_compute_pll_legacy(pll, adjusted_clock, &pll_clock, &fb_div, &frac_fb_div,
					  &ref_div, &post_div);

	atombios_crtc_program_ss(rdev, ATOM_DISABLE, radeon_crtc->pll_id, radeon_crtc->crtc_id, &ss);

	atombios_crtc_program_pll(crtc, radeon_crtc->crtc_id, radeon_crtc->pll_id,
				  encoder_mode, radeon_encoder->encoder_id, mode->clock,
				  ref_div, fb_div, frac_fb_div, post_div, bpc, ss_enabled, &ss);

	if (ss_enabled) {
		/* calculate ss amount and step size */
		if (ASIC_IS_DCE4(rdev)) {
			u32 step_size;
			u32 amount = (((fb_div * 10) + frac_fb_div) * ss.percentage) / 10000;
			ss.amount = (amount / 10) & ATOM_PPLL_SS_AMOUNT_V2_FBDIV_MASK;
			ss.amount |= ((amount - (amount / 10)) << ATOM_PPLL_SS_AMOUNT_V2_NFRAC_SHIFT) &
				ATOM_PPLL_SS_AMOUNT_V2_NFRAC_MASK;
			if (ss.type & ATOM_PPLL_SS_TYPE_V2_CENTRE_SPREAD)
				step_size = (4 * amount * ref_div * (ss.rate * 2048)) /
					(125 * 25 * pll->reference_freq / 100);
			else
				step_size = (2 * amount * ref_div * (ss.rate * 2048)) /
					(125 * 25 * pll->reference_freq / 100);
			ss.step = step_size;
		}

		atombios_crtc_program_ss(rdev, ATOM_ENABLE, radeon_crtc->pll_id, radeon_crtc->crtc_id, &ss);
	}
}

static int dce4_crtc_do_set_base(struct drm_crtc *crtc,
				 struct drm_framebuffer *fb,
				 int x, int y, int atomic)
{
	struct radeon_crtc *radeon_crtc = to_radeon_crtc(crtc);
	struct drm_device *dev = crtc->dev;
	struct radeon_device *rdev = dev->dev_private;
	struct radeon_framebuffer *radeon_fb;
	struct drm_framebuffer *target_fb;
	struct drm_gem_object *obj;
	struct radeon_bo *rbo;
	uint64_t fb_location;
	uint32_t fb_format, fb_pitch_pixels, tiling_flags;
	unsigned bankw, bankh, mtaspect, tile_split;
	u32 fb_swap = EVERGREEN_GRPH_ENDIAN_SWAP(EVERGREEN_GRPH_ENDIAN_NONE);
	u32 tmp, viewport_w, viewport_h;
	int r;

	/* no fb bound */
	if (!atomic && !crtc->fb) {
		DRM_DEBUG_KMS("No FB bound\n");
		return 0;
	}

	if (atomic) {
		radeon_fb = to_radeon_framebuffer(fb);
		target_fb = fb;
	}
	else {
		radeon_fb = to_radeon_framebuffer(crtc->fb);
		target_fb = crtc->fb;
	}

	/* If atomic, assume fb object is pinned & idle & fenced and
	 * just update base pointers
	 */
	obj = radeon_fb->obj;
	rbo = gem_to_radeon_bo(obj);
	r = radeon_bo_reserve(rbo, false);
	if (unlikely(r != 0))
		return r;

	if (atomic)
		fb_location = radeon_bo_gpu_offset(rbo);
	else {
		r = radeon_bo_pin(rbo, RADEON_GEM_DOMAIN_VRAM, &fb_location);
		if (unlikely(r != 0)) {
			radeon_bo_unreserve(rbo);
			return -EINVAL;
		}
	}

	radeon_bo_get_tiling_flags(rbo, &tiling_flags, NULL);
	radeon_bo_unreserve(rbo);

	switch (target_fb->bits_per_pixel) {
	case 8:
		fb_format = (EVERGREEN_GRPH_DEPTH(EVERGREEN_GRPH_DEPTH_8BPP) |
			     EVERGREEN_GRPH_FORMAT(EVERGREEN_GRPH_FORMAT_INDEXED));
		break;
	case 15:
		fb_format = (EVERGREEN_GRPH_DEPTH(EVERGREEN_GRPH_DEPTH_16BPP) |
			     EVERGREEN_GRPH_FORMAT(EVERGREEN_GRPH_FORMAT_ARGB1555));
		break;
	case 16:
		fb_format = (EVERGREEN_GRPH_DEPTH(EVERGREEN_GRPH_DEPTH_16BPP) |
			     EVERGREEN_GRPH_FORMAT(EVERGREEN_GRPH_FORMAT_ARGB565));
#ifdef __BIG_ENDIAN
		fb_swap = EVERGREEN_GRPH_ENDIAN_SWAP(EVERGREEN_GRPH_ENDIAN_8IN16);
#endif
		break;
	case 24:
	case 32:
		fb_format = (EVERGREEN_GRPH_DEPTH(EVERGREEN_GRPH_DEPTH_32BPP) |
			     EVERGREEN_GRPH_FORMAT(EVERGREEN_GRPH_FORMAT_ARGB8888));
#ifdef __BIG_ENDIAN
		fb_swap = EVERGREEN_GRPH_ENDIAN_SWAP(EVERGREEN_GRPH_ENDIAN_8IN32);
#endif
		break;
	default:
		DRM_ERROR("Unsupported screen depth %d\n",
			  target_fb->bits_per_pixel);
		return -EINVAL;
	}

	if (tiling_flags & RADEON_TILING_MACRO) {
		if (rdev->family >= CHIP_TAHITI)
			tmp = rdev->config.si.tile_config;
		else if (rdev->family >= CHIP_CAYMAN)
			tmp = rdev->config.cayman.tile_config;
		else
			tmp = rdev->config.evergreen.tile_config;

		switch ((tmp & 0xf0) >> 4) {
		case 0: /* 4 banks */
			fb_format |= EVERGREEN_GRPH_NUM_BANKS(EVERGREEN_ADDR_SURF_4_BANK);
			break;
		case 1: /* 8 banks */
		default:
			fb_format |= EVERGREEN_GRPH_NUM_BANKS(EVERGREEN_ADDR_SURF_8_BANK);
			break;
		case 2: /* 16 banks */
			fb_format |= EVERGREEN_GRPH_NUM_BANKS(EVERGREEN_ADDR_SURF_16_BANK);
			break;
		}

		fb_format |= EVERGREEN_GRPH_ARRAY_MODE(EVERGREEN_GRPH_ARRAY_2D_TILED_THIN1);

		evergreen_tiling_fields(tiling_flags, &bankw, &bankh, &mtaspect, &tile_split);
		fb_format |= EVERGREEN_GRPH_TILE_SPLIT(tile_split);
		fb_format |= EVERGREEN_GRPH_BANK_WIDTH(bankw);
		fb_format |= EVERGREEN_GRPH_BANK_HEIGHT(bankh);
		fb_format |= EVERGREEN_GRPH_MACRO_TILE_ASPECT(mtaspect);
	} else if (tiling_flags & RADEON_TILING_MICRO)
		fb_format |= EVERGREEN_GRPH_ARRAY_MODE(EVERGREEN_GRPH_ARRAY_1D_TILED_THIN1);

	if ((rdev->family == CHIP_TAHITI) ||
	    (rdev->family == CHIP_PITCAIRN))
		fb_format |= SI_GRPH_PIPE_CONFIG(SI_ADDR_SURF_P8_32x32_8x16);
	else if (rdev->family == CHIP_VERDE)
		fb_format |= SI_GRPH_PIPE_CONFIG(SI_ADDR_SURF_P4_8x16);

	switch (radeon_crtc->crtc_id) {
	case 0:
		WREG32(AVIVO_D1VGA_CONTROL, 0);
		break;
	case 1:
		WREG32(AVIVO_D2VGA_CONTROL, 0);
		break;
	case 2:
		WREG32(EVERGREEN_D3VGA_CONTROL, 0);
		break;
	case 3:
		WREG32(EVERGREEN_D4VGA_CONTROL, 0);
		break;
	case 4:
		WREG32(EVERGREEN_D5VGA_CONTROL, 0);
		break;
	case 5:
		WREG32(EVERGREEN_D6VGA_CONTROL, 0);
		break;
	default:
		break;
	}

	WREG32(EVERGREEN_GRPH_PRIMARY_SURFACE_ADDRESS_HIGH + radeon_crtc->crtc_offset,
	       upper_32_bits(fb_location));
	WREG32(EVERGREEN_GRPH_SECONDARY_SURFACE_ADDRESS_HIGH + radeon_crtc->crtc_offset,
	       upper_32_bits(fb_location));
	WREG32(EVERGREEN_GRPH_PRIMARY_SURFACE_ADDRESS + radeon_crtc->crtc_offset,
	       (u32)fb_location & EVERGREEN_GRPH_SURFACE_ADDRESS_MASK);
	WREG32(EVERGREEN_GRPH_SECONDARY_SURFACE_ADDRESS + radeon_crtc->crtc_offset,
	       (u32) fb_location & EVERGREEN_GRPH_SURFACE_ADDRESS_MASK);
	WREG32(EVERGREEN_GRPH_CONTROL + radeon_crtc->crtc_offset, fb_format);
	WREG32(EVERGREEN_GRPH_SWAP_CONTROL + radeon_crtc->crtc_offset, fb_swap);

	WREG32(EVERGREEN_GRPH_SURFACE_OFFSET_X + radeon_crtc->crtc_offset, 0);
	WREG32(EVERGREEN_GRPH_SURFACE_OFFSET_Y + radeon_crtc->crtc_offset, 0);
	WREG32(EVERGREEN_GRPH_X_START + radeon_crtc->crtc_offset, 0);
	WREG32(EVERGREEN_GRPH_Y_START + radeon_crtc->crtc_offset, 0);
	WREG32(EVERGREEN_GRPH_X_END + radeon_crtc->crtc_offset, target_fb->width);
	WREG32(EVERGREEN_GRPH_Y_END + radeon_crtc->crtc_offset, target_fb->height);

	fb_pitch_pixels = target_fb->pitches[0] / (target_fb->bits_per_pixel / 8);
	WREG32(EVERGREEN_GRPH_PITCH + radeon_crtc->crtc_offset, fb_pitch_pixels);
	WREG32(EVERGREEN_GRPH_ENABLE + radeon_crtc->crtc_offset, 1);

	WREG32(EVERGREEN_DESKTOP_HEIGHT + radeon_crtc->crtc_offset,
	       target_fb->height);
	x &= ~3;
	y &= ~1;
	WREG32(EVERGREEN_VIEWPORT_START + radeon_crtc->crtc_offset,
	       (x << 16) | y);
	viewport_w = crtc->mode.hdisplay;
	viewport_h = (crtc->mode.vdisplay + 1) & ~1;
	WREG32(EVERGREEN_VIEWPORT_SIZE + radeon_crtc->crtc_offset,
	       (viewport_w << 16) | viewport_h);

	/* pageflip setup */
	/* make sure flip is at vb rather than hb */
	tmp = RREG32(EVERGREEN_GRPH_FLIP_CONTROL + radeon_crtc->crtc_offset);
	tmp &= ~EVERGREEN_GRPH_SURFACE_UPDATE_H_RETRACE_EN;
	WREG32(EVERGREEN_GRPH_FLIP_CONTROL + radeon_crtc->crtc_offset, tmp);

	/* set pageflip to happen anywhere in vblank interval */
	WREG32(EVERGREEN_MASTER_UPDATE_MODE + radeon_crtc->crtc_offset, 0);

	if (!atomic && fb && fb != crtc->fb) {
		radeon_fb = to_radeon_framebuffer(fb);
		rbo = gem_to_radeon_bo(radeon_fb->obj);
		r = radeon_bo_reserve(rbo, false);
		if (unlikely(r != 0))
			return r;
		radeon_bo_unpin(rbo);
		radeon_bo_unreserve(rbo);
	}

	/* Bytes per pixel may have changed */
	radeon_bandwidth_update(rdev);

	return 0;
}

static int avivo_crtc_do_set_base(struct drm_crtc *crtc,
				  struct drm_framebuffer *fb,
				  int x, int y, int atomic)
{
	struct radeon_crtc *radeon_crtc = to_radeon_crtc(crtc);
	struct drm_device *dev = crtc->dev;
	struct radeon_device *rdev = dev->dev_private;
	struct radeon_framebuffer *radeon_fb;
	struct drm_gem_object *obj;
	struct radeon_bo *rbo;
	struct drm_framebuffer *target_fb;
	uint64_t fb_location;
	uint32_t fb_format, fb_pitch_pixels, tiling_flags;
	u32 fb_swap = R600_D1GRPH_SWAP_ENDIAN_NONE;
	u32 tmp, viewport_w, viewport_h;
	int r;

	/* no fb bound */
	if (!atomic && !crtc->fb) {
		DRM_DEBUG_KMS("No FB bound\n");
		return 0;
	}

	if (atomic) {
		radeon_fb = to_radeon_framebuffer(fb);
		target_fb = fb;
	}
	else {
		radeon_fb = to_radeon_framebuffer(crtc->fb);
		target_fb = crtc->fb;
	}

	obj = radeon_fb->obj;
	rbo = gem_to_radeon_bo(obj);
	r = radeon_bo_reserve(rbo, false);
	if (unlikely(r != 0))
		return r;

	/* If atomic, assume fb object is pinned & idle & fenced and
	 * just update base pointers
	 */
	if (atomic)
		fb_location = radeon_bo_gpu_offset(rbo);
	else {
		r = radeon_bo_pin(rbo, RADEON_GEM_DOMAIN_VRAM, &fb_location);
		if (unlikely(r != 0)) {
			radeon_bo_unreserve(rbo);
			return -EINVAL;
		}
	}
	radeon_bo_get_tiling_flags(rbo, &tiling_flags, NULL);
	radeon_bo_unreserve(rbo);

	switch (target_fb->bits_per_pixel) {
	case 8:
		fb_format =
		    AVIVO_D1GRPH_CONTROL_DEPTH_8BPP |
		    AVIVO_D1GRPH_CONTROL_8BPP_INDEXED;
		break;
	case 15:
		fb_format =
		    AVIVO_D1GRPH_CONTROL_DEPTH_16BPP |
		    AVIVO_D1GRPH_CONTROL_16BPP_ARGB1555;
		break;
	case 16:
		fb_format =
		    AVIVO_D1GRPH_CONTROL_DEPTH_16BPP |
		    AVIVO_D1GRPH_CONTROL_16BPP_RGB565;
#ifdef __BIG_ENDIAN
		fb_swap = R600_D1GRPH_SWAP_ENDIAN_16BIT;
#endif
		break;
	case 24:
	case 32:
		fb_format =
		    AVIVO_D1GRPH_CONTROL_DEPTH_32BPP |
		    AVIVO_D1GRPH_CONTROL_32BPP_ARGB8888;
#ifdef __BIG_ENDIAN
		fb_swap = R600_D1GRPH_SWAP_ENDIAN_32BIT;
#endif
		break;
	default:
		DRM_ERROR("Unsupported screen depth %d\n",
			  target_fb->bits_per_pixel);
		return -EINVAL;
	}

	if (rdev->family >= CHIP_R600) {
		if (tiling_flags & RADEON_TILING_MACRO)
			fb_format |= R600_D1GRPH_ARRAY_MODE_2D_TILED_THIN1;
		else if (tiling_flags & RADEON_TILING_MICRO)
			fb_format |= R600_D1GRPH_ARRAY_MODE_1D_TILED_THIN1;
	} else {
		if (tiling_flags & RADEON_TILING_MACRO)
			fb_format |= AVIVO_D1GRPH_MACRO_ADDRESS_MODE;

		if (tiling_flags & RADEON_TILING_MICRO)
			fb_format |= AVIVO_D1GRPH_TILED;
	}

	if (radeon_crtc->crtc_id == 0)
		WREG32(AVIVO_D1VGA_CONTROL, 0);
	else
		WREG32(AVIVO_D2VGA_CONTROL, 0);

	if (rdev->family >= CHIP_RV770) {
		if (radeon_crtc->crtc_id) {
			WREG32(R700_D2GRPH_PRIMARY_SURFACE_ADDRESS_HIGH, upper_32_bits(fb_location));
			WREG32(R700_D2GRPH_SECONDARY_SURFACE_ADDRESS_HIGH, upper_32_bits(fb_location));
		} else {
			WREG32(R700_D1GRPH_PRIMARY_SURFACE_ADDRESS_HIGH, upper_32_bits(fb_location));
			WREG32(R700_D1GRPH_SECONDARY_SURFACE_ADDRESS_HIGH, upper_32_bits(fb_location));
		}
	}
	WREG32(AVIVO_D1GRPH_PRIMARY_SURFACE_ADDRESS + radeon_crtc->crtc_offset,
	       (u32) fb_location);
	WREG32(AVIVO_D1GRPH_SECONDARY_SURFACE_ADDRESS +
	       radeon_crtc->crtc_offset, (u32) fb_location);
	WREG32(AVIVO_D1GRPH_CONTROL + radeon_crtc->crtc_offset, fb_format);
	if (rdev->family >= CHIP_R600)
		WREG32(R600_D1GRPH_SWAP_CONTROL + radeon_crtc->crtc_offset, fb_swap);

	WREG32(AVIVO_D1GRPH_SURFACE_OFFSET_X + radeon_crtc->crtc_offset, 0);
	WREG32(AVIVO_D1GRPH_SURFACE_OFFSET_Y + radeon_crtc->crtc_offset, 0);
	WREG32(AVIVO_D1GRPH_X_START + radeon_crtc->crtc_offset, 0);
	WREG32(AVIVO_D1GRPH_Y_START + radeon_crtc->crtc_offset, 0);
	WREG32(AVIVO_D1GRPH_X_END + radeon_crtc->crtc_offset, target_fb->width);
	WREG32(AVIVO_D1GRPH_Y_END + radeon_crtc->crtc_offset, target_fb->height);

	fb_pitch_pixels = target_fb->pitches[0] / (target_fb->bits_per_pixel / 8);
	WREG32(AVIVO_D1GRPH_PITCH + radeon_crtc->crtc_offset, fb_pitch_pixels);
	WREG32(AVIVO_D1GRPH_ENABLE + radeon_crtc->crtc_offset, 1);

	WREG32(AVIVO_D1MODE_DESKTOP_HEIGHT + radeon_crtc->crtc_offset,
	       target_fb->height);
	x &= ~3;
	y &= ~1;
	WREG32(AVIVO_D1MODE_VIEWPORT_START + radeon_crtc->crtc_offset,
	       (x << 16) | y);
	viewport_w = crtc->mode.hdisplay;
	viewport_h = (crtc->mode.vdisplay + 1) & ~1;
	WREG32(AVIVO_D1MODE_VIEWPORT_SIZE + radeon_crtc->crtc_offset,
	       (viewport_w << 16) | viewport_h);

	/* pageflip setup */
	/* make sure flip is at vb rather than hb */
	tmp = RREG32(AVIVO_D1GRPH_FLIP_CONTROL + radeon_crtc->crtc_offset);
	tmp &= ~AVIVO_D1GRPH_SURFACE_UPDATE_H_RETRACE_EN;
	WREG32(AVIVO_D1GRPH_FLIP_CONTROL + radeon_crtc->crtc_offset, tmp);

	/* set pageflip to happen anywhere in vblank interval */
	WREG32(AVIVO_D1MODE_MASTER_UPDATE_MODE + radeon_crtc->crtc_offset, 0);

	if (!atomic && fb && fb != crtc->fb) {
		radeon_fb = to_radeon_framebuffer(fb);
		rbo = gem_to_radeon_bo(radeon_fb->obj);
		r = radeon_bo_reserve(rbo, false);
		if (unlikely(r != 0))
			return r;
		radeon_bo_unpin(rbo);
		radeon_bo_unreserve(rbo);
	}

	/* Bytes per pixel may have changed */
	radeon_bandwidth_update(rdev);

	return 0;
}

int atombios_crtc_set_base(struct drm_crtc *crtc, int x, int y,
			   struct drm_framebuffer *old_fb)
{
	struct drm_device *dev = crtc->dev;
	struct radeon_device *rdev = dev->dev_private;

	if (ASIC_IS_DCE4(rdev))
		return dce4_crtc_do_set_base(crtc, old_fb, x, y, 0);
	else if (ASIC_IS_AVIVO(rdev))
		return avivo_crtc_do_set_base(crtc, old_fb, x, y, 0);
	else
		return radeon_crtc_do_set_base(crtc, old_fb, x, y, 0);
}

int atombios_crtc_set_base_atomic(struct drm_crtc *crtc,
                                  struct drm_framebuffer *fb,
				  int x, int y, enum mode_set_atomic state)
{
       struct drm_device *dev = crtc->dev;
       struct radeon_device *rdev = dev->dev_private;

	if (ASIC_IS_DCE4(rdev))
		return dce4_crtc_do_set_base(crtc, fb, x, y, 1);
	else if (ASIC_IS_AVIVO(rdev))
		return avivo_crtc_do_set_base(crtc, fb, x, y, 1);
	else
		return radeon_crtc_do_set_base(crtc, fb, x, y, 1);
}

/* properly set additional regs when using atombios */
static void radeon_legacy_atom_fixup(struct drm_crtc *crtc)
{
	struct drm_device *dev = crtc->dev;
	struct radeon_device *rdev = dev->dev_private;
	struct radeon_crtc *radeon_crtc = to_radeon_crtc(crtc);
	u32 disp_merge_cntl;

	switch (radeon_crtc->crtc_id) {
	case 0:
		disp_merge_cntl = RREG32(RADEON_DISP_MERGE_CNTL);
		disp_merge_cntl &= ~RADEON_DISP_RGB_OFFSET_EN;
		WREG32(RADEON_DISP_MERGE_CNTL, disp_merge_cntl);
		break;
	case 1:
		disp_merge_cntl = RREG32(RADEON_DISP2_MERGE_CNTL);
		disp_merge_cntl &= ~RADEON_DISP2_RGB_OFFSET_EN;
		WREG32(RADEON_DISP2_MERGE_CNTL, disp_merge_cntl);
		WREG32(RADEON_FP_H2_SYNC_STRT_WID,   RREG32(RADEON_CRTC2_H_SYNC_STRT_WID));
		WREG32(RADEON_FP_V2_SYNC_STRT_WID,   RREG32(RADEON_CRTC2_V_SYNC_STRT_WID));
		break;
	}
}

/**
 * radeon_get_pll_use_mask - look up a mask of which pplls are in use
 *
 * @crtc: drm crtc
 *
 * Returns the mask of which PPLLs (Pixel PLLs) are in use.
 */
static u32 radeon_get_pll_use_mask(struct drm_crtc *crtc)
{
	struct drm_device *dev = crtc->dev;
	struct drm_crtc *test_crtc;
	struct radeon_crtc *radeon_test_crtc;
	u32 pll_in_use = 0;

	list_for_each_entry(test_crtc, &dev->mode_config.crtc_list, head) {
		if (crtc == test_crtc)
			continue;

		radeon_test_crtc = to_radeon_crtc(test_crtc);
		if (radeon_test_crtc->pll_id != ATOM_PPLL_INVALID)
			pll_in_use |= (1 << radeon_test_crtc->pll_id);
	}
	return pll_in_use;
}

/**
 * radeon_get_shared_dp_ppll - return the PPLL used by another crtc for DP
 *
 * @crtc: drm crtc
 *
 * Returns the PPLL (Pixel PLL) used by another crtc/encoder which is
 * also in DP mode.  For DP, a single PPLL can be used for all DP
 * crtcs/encoders.
 */
static int radeon_get_shared_dp_ppll(struct drm_crtc *crtc)
{
	struct drm_device *dev = crtc->dev;
	struct drm_encoder *test_encoder;
	struct radeon_crtc *radeon_test_crtc;

	list_for_each_entry(test_encoder, &dev->mode_config.encoder_list, head) {
		if (test_encoder->crtc && (test_encoder->crtc != crtc)) {
			if (ENCODER_MODE_IS_DP(atombios_get_encoder_mode(test_encoder))) {
				/* for DP use the same PLL for all */
				radeon_test_crtc = to_radeon_crtc(test_encoder->crtc);
				if (radeon_test_crtc->pll_id != ATOM_PPLL_INVALID)
					return radeon_test_crtc->pll_id;
			}
		}
	}
	return ATOM_PPLL_INVALID;
}

/**
 * radeon_atom_pick_pll - Allocate a PPLL for use by the crtc.
 *
 * @crtc: drm crtc
 *
 * Returns the PPLL (Pixel PLL) to be used by the crtc.  For DP monitors
 * a single PPLL can be used for all DP crtcs/encoders.  For non-DP
 * monitors a dedicated PPLL must be used.  If a particular board has
 * an external DP PLL, return ATOM_PPLL_INVALID to skip PLL programming
 * as there is no need to program the PLL itself.  If we are not able to
 * allocate a PLL, return ATOM_PPLL_INVALID to skip PLL programming to
 * avoid messing up an existing monitor.
 *
 * Asic specific PLL information
 *
 * DCE 6.1
 * - PPLL2 is only available to UNIPHYA (both DP and non-DP)
 * - PPLL0, PPLL1 are available for UNIPHYB/C/D/E/F (both DP and non-DP)
 *
 * DCE 6.0
 * - PPLL0 is available to all UNIPHY (DP only)
 * - PPLL1, PPLL2 are available for all UNIPHY (both DP and non-DP) and DAC
 *
 * DCE 5.0
 * - DCPLL is available to all UNIPHY (DP only)
 * - PPLL1, PPLL2 are available for all UNIPHY (both DP and non-DP) and DAC
 *
 * DCE 3.0/4.0/4.1
 * - PPLL1, PPLL2 are available for all UNIPHY (both DP and non-DP) and DAC
 *
 */
static int radeon_atom_pick_pll(struct drm_crtc *crtc)
{
	struct radeon_crtc *radeon_crtc = to_radeon_crtc(crtc);
	struct drm_device *dev = crtc->dev;
	struct radeon_device *rdev = dev->dev_private;
	struct drm_encoder *test_encoder;
	u32 pll_in_use;
	int pll;

	if (ASIC_IS_DCE61(rdev)) {
		list_for_each_entry(test_encoder, &dev->mode_config.encoder_list, head) {
			if (test_encoder->crtc && (test_encoder->crtc == crtc)) {
				struct radeon_encoder *test_radeon_encoder =
					to_radeon_encoder(test_encoder);
				struct radeon_encoder_atom_dig *dig =
					test_radeon_encoder->enc_priv;

				if ((test_radeon_encoder->encoder_id ==
				     ENCODER_OBJECT_ID_INTERNAL_UNIPHY) &&
				    (dig->linkb == false))
					/* UNIPHY A uses PPLL2 */
					return ATOM_PPLL2;
				else if (ENCODER_MODE_IS_DP(atombios_get_encoder_mode(test_encoder))) {
					/* UNIPHY B/C/D/E/F */
					if (rdev->clock.dp_extclk)
						/* skip PPLL programming if using ext clock */
						return ATOM_PPLL_INVALID;
					else {
						/* use the same PPLL for all DP monitors */
						pll = radeon_get_shared_dp_ppll(crtc);
						if (pll != ATOM_PPLL_INVALID)
							return pll;
					}
				}
				break;
			}
		}
		/* UNIPHY B/C/D/E/F */
		pll_in_use = radeon_get_pll_use_mask(crtc);
		if (!(pll_in_use & (1 << ATOM_PPLL0)))
			return ATOM_PPLL0;
		if (!(pll_in_use & (1 << ATOM_PPLL1)))
			return ATOM_PPLL1;
		DRM_ERROR("unable to allocate a PPLL\n");
		return ATOM_PPLL_INVALID;
	} else if (ASIC_IS_DCE4(rdev)) {
		list_for_each_entry(test_encoder, &dev->mode_config.encoder_list, head) {
			if (test_encoder->crtc && (test_encoder->crtc == crtc)) {
				/* in DP mode, the DP ref clock can come from PPLL, DCPLL, or ext clock,
				 * depending on the asic:
				 * DCE4: PPLL or ext clock
				 * DCE5: PPLL, DCPLL, or ext clock
				 * DCE6: PPLL, PPLL0, or ext clock
				 *
				 * Setting ATOM_PPLL_INVALID will cause SetPixelClock to skip
				 * PPLL/DCPLL programming and only program the DP DTO for the
				 * crtc virtual pixel clock.
				 */
				if (ENCODER_MODE_IS_DP(atombios_get_encoder_mode(test_encoder))) {
					if (rdev->clock.dp_extclk)
<<<<<<< HEAD
=======
						/* skip PPLL programming if using ext clock */
>>>>>>> ddfb43f3
						return ATOM_PPLL_INVALID;
					else if (ASIC_IS_DCE6(rdev))
						/* use PPLL0 for all DP */
						return ATOM_PPLL0;
					else if (ASIC_IS_DCE5(rdev))
<<<<<<< HEAD
						return ATOM_DCPLL;
=======
						/* use DCPLL for all DP */
						return ATOM_DCPLL;
					else {
						/* use the same PPLL for all DP monitors */
						pll = radeon_get_shared_dp_ppll(crtc);
						if (pll != ATOM_PPLL_INVALID)
							return pll;
					}
>>>>>>> ddfb43f3
				}
				break;
			}
		}
		/* all other cases */
		pll_in_use = radeon_get_pll_use_mask(crtc);
		if (!(pll_in_use & (1 << ATOM_PPLL2)))
			return ATOM_PPLL2;
		if (!(pll_in_use & (1 << ATOM_PPLL1)))
			return ATOM_PPLL1;
		DRM_ERROR("unable to allocate a PPLL\n");
		return ATOM_PPLL_INVALID;
	} else
		/* use PPLL1 or PPLL2 */
		return radeon_crtc->crtc_id;

}

void radeon_atom_disp_eng_pll_init(struct radeon_device *rdev)
{
	/* always set DCPLL */
	if (ASIC_IS_DCE6(rdev))
		atombios_crtc_set_disp_eng_pll(rdev, rdev->clock.default_dispclk);
	else if (ASIC_IS_DCE4(rdev)) {
		struct radeon_atom_ss ss;
		bool ss_enabled = radeon_atombios_get_asic_ss_info(rdev, &ss,
								   ASIC_INTERNAL_SS_ON_DCPLL,
								   rdev->clock.default_dispclk);
		if (ss_enabled)
			atombios_crtc_program_ss(rdev, ATOM_DISABLE, ATOM_DCPLL, -1, &ss);
		/* XXX: DCE5, make sure voltage, dispclk is high enough */
		atombios_crtc_set_disp_eng_pll(rdev, rdev->clock.default_dispclk);
		if (ss_enabled)
			atombios_crtc_program_ss(rdev, ATOM_ENABLE, ATOM_DCPLL, -1, &ss);
	}

}

int atombios_crtc_mode_set(struct drm_crtc *crtc,
			   struct drm_display_mode *mode,
			   struct drm_display_mode *adjusted_mode,
			   int x, int y, struct drm_framebuffer *old_fb)
{
	struct radeon_crtc *radeon_crtc = to_radeon_crtc(crtc);
	struct drm_device *dev = crtc->dev;
	struct radeon_device *rdev = dev->dev_private;
	struct drm_encoder *encoder;
	bool is_tvcv = false;

	list_for_each_entry(encoder, &dev->mode_config.encoder_list, head) {
		/* find tv std */
		if (encoder->crtc == crtc) {
			struct radeon_encoder *radeon_encoder = to_radeon_encoder(encoder);
			if (radeon_encoder->active_device &
			    (ATOM_DEVICE_TV_SUPPORT | ATOM_DEVICE_CV_SUPPORT))
				is_tvcv = true;
		}
	}

	atombios_crtc_set_pll(crtc, adjusted_mode);

	if (ASIC_IS_DCE4(rdev))
		atombios_set_crtc_dtd_timing(crtc, adjusted_mode);
	else if (ASIC_IS_AVIVO(rdev)) {
		if (is_tvcv)
			atombios_crtc_set_timing(crtc, adjusted_mode);
		else
			atombios_set_crtc_dtd_timing(crtc, adjusted_mode);
	} else {
		atombios_crtc_set_timing(crtc, adjusted_mode);
		if (radeon_crtc->crtc_id == 0)
			atombios_set_crtc_dtd_timing(crtc, adjusted_mode);
		radeon_legacy_atom_fixup(crtc);
	}
	atombios_crtc_set_base(crtc, x, y, old_fb);
	atombios_overscan_setup(crtc, mode, adjusted_mode);
	atombios_scaler_setup(crtc);
	return 0;
}

static bool atombios_crtc_mode_fixup(struct drm_crtc *crtc,
				     const struct drm_display_mode *mode,
				     struct drm_display_mode *adjusted_mode)
{
	if (!radeon_crtc_scaling_mode_fixup(crtc, mode, adjusted_mode))
		return false;
	return true;
}

static void atombios_crtc_prepare(struct drm_crtc *crtc)
{
	struct radeon_crtc *radeon_crtc = to_radeon_crtc(crtc);
	struct drm_device *dev = crtc->dev;
	struct radeon_device *rdev = dev->dev_private;

	radeon_crtc->in_mode_set = true;
	/* pick pll */
	radeon_crtc->pll_id = radeon_atom_pick_pll(crtc);

	/* disable crtc pair power gating before programming */
	if (ASIC_IS_DCE6(rdev))
		atombios_powergate_crtc(crtc, ATOM_DISABLE);

	atombios_lock_crtc(crtc, ATOM_ENABLE);
	atombios_crtc_dpms(crtc, DRM_MODE_DPMS_OFF);
}

static void atombios_crtc_commit(struct drm_crtc *crtc)
{
	struct radeon_crtc *radeon_crtc = to_radeon_crtc(crtc);

	atombios_crtc_dpms(crtc, DRM_MODE_DPMS_ON);
	atombios_lock_crtc(crtc, ATOM_DISABLE);
	radeon_crtc->in_mode_set = false;
}

static void atombios_crtc_disable(struct drm_crtc *crtc)
{
	struct radeon_crtc *radeon_crtc = to_radeon_crtc(crtc);
	struct drm_device *dev = crtc->dev;
	struct radeon_device *rdev = dev->dev_private;
	struct radeon_atom_ss ss;
	int i;

	atombios_crtc_dpms(crtc, DRM_MODE_DPMS_OFF);

	for (i = 0; i < rdev->num_crtc; i++) {
		if (rdev->mode_info.crtcs[i] &&
		    rdev->mode_info.crtcs[i]->enabled &&
		    i != radeon_crtc->crtc_id &&
		    radeon_crtc->pll_id == rdev->mode_info.crtcs[i]->pll_id) {
			/* one other crtc is using this pll don't turn
			 * off the pll
			 */
			goto done;
		}
	}

	switch (radeon_crtc->pll_id) {
	case ATOM_PPLL1:
	case ATOM_PPLL2:
		/* disable the ppll */
		atombios_crtc_program_pll(crtc, radeon_crtc->crtc_id, radeon_crtc->pll_id,
					  0, 0, ATOM_DISABLE, 0, 0, 0, 0, 0, false, &ss);
		break;
	case ATOM_PPLL0:
		/* disable the ppll */
		if (ASIC_IS_DCE61(rdev))
			atombios_crtc_program_pll(crtc, radeon_crtc->crtc_id, radeon_crtc->pll_id,
						  0, 0, ATOM_DISABLE, 0, 0, 0, 0, 0, false, &ss);
		break;
	default:
		break;
	}
done:
	radeon_crtc->pll_id = ATOM_PPLL_INVALID;
}

static const struct drm_crtc_helper_funcs atombios_helper_funcs = {
	.dpms = atombios_crtc_dpms,
	.mode_fixup = atombios_crtc_mode_fixup,
	.mode_set = atombios_crtc_mode_set,
	.mode_set_base = atombios_crtc_set_base,
	.mode_set_base_atomic = atombios_crtc_set_base_atomic,
	.prepare = atombios_crtc_prepare,
	.commit = atombios_crtc_commit,
	.load_lut = radeon_crtc_load_lut,
	.disable = atombios_crtc_disable,
};

void radeon_atombios_init_crtc(struct drm_device *dev,
			       struct radeon_crtc *radeon_crtc)
{
	struct radeon_device *rdev = dev->dev_private;

	if (ASIC_IS_DCE4(rdev)) {
		switch (radeon_crtc->crtc_id) {
		case 0:
		default:
			radeon_crtc->crtc_offset = EVERGREEN_CRTC0_REGISTER_OFFSET;
			break;
		case 1:
			radeon_crtc->crtc_offset = EVERGREEN_CRTC1_REGISTER_OFFSET;
			break;
		case 2:
			radeon_crtc->crtc_offset = EVERGREEN_CRTC2_REGISTER_OFFSET;
			break;
		case 3:
			radeon_crtc->crtc_offset = EVERGREEN_CRTC3_REGISTER_OFFSET;
			break;
		case 4:
			radeon_crtc->crtc_offset = EVERGREEN_CRTC4_REGISTER_OFFSET;
			break;
		case 5:
			radeon_crtc->crtc_offset = EVERGREEN_CRTC5_REGISTER_OFFSET;
			break;
		}
	} else {
		if (radeon_crtc->crtc_id == 1)
			radeon_crtc->crtc_offset =
				AVIVO_D2CRTC_H_TOTAL - AVIVO_D1CRTC_H_TOTAL;
		else
			radeon_crtc->crtc_offset = 0;
	}
	radeon_crtc->pll_id = ATOM_PPLL_INVALID;
	drm_crtc_helper_add(&radeon_crtc->base, &atombios_helper_funcs);
}<|MERGE_RESOLUTION|>--- conflicted
+++ resolved
@@ -258,10 +258,6 @@
 		radeon_crtc->enabled = true;
 		/* adjust pm to dpms changes BEFORE enabling crtcs */
 		radeon_pm_compute_clocks(rdev);
-<<<<<<< HEAD
-		/* disable crtc pair power gating before programming */
-=======
->>>>>>> ddfb43f3
 		if (ASIC_IS_DCE6(rdev) && !radeon_crtc->in_mode_set)
 			atombios_powergate_crtc(crtc, ATOM_DISABLE);
 		atombios_enable_crtc(crtc, ATOM_ENABLE);
@@ -281,30 +277,8 @@
 			atombios_enable_crtc_memreq(crtc, ATOM_DISABLE);
 		atombios_enable_crtc(crtc, ATOM_DISABLE);
 		radeon_crtc->enabled = false;
-<<<<<<< HEAD
-		/* power gating is per-pair */
-		if (ASIC_IS_DCE6(rdev) && !radeon_crtc->in_mode_set) {
-			struct drm_crtc *other_crtc;
-			struct radeon_crtc *other_radeon_crtc;
-			list_for_each_entry(other_crtc, &rdev->ddev->mode_config.crtc_list, head) {
-				other_radeon_crtc = to_radeon_crtc(other_crtc);
-				if (((radeon_crtc->crtc_id == 0) && (other_radeon_crtc->crtc_id == 1)) ||
-				    ((radeon_crtc->crtc_id == 1) && (other_radeon_crtc->crtc_id == 0)) ||
-				    ((radeon_crtc->crtc_id == 2) && (other_radeon_crtc->crtc_id == 3)) ||
-				    ((radeon_crtc->crtc_id == 3) && (other_radeon_crtc->crtc_id == 2)) ||
-				    ((radeon_crtc->crtc_id == 4) && (other_radeon_crtc->crtc_id == 5)) ||
-				    ((radeon_crtc->crtc_id == 5) && (other_radeon_crtc->crtc_id == 4))) {
-					/* if both crtcs in the pair are off, enable power gating */
-					if (other_radeon_crtc->enabled == false)
-						atombios_powergate_crtc(crtc, ATOM_ENABLE);
-					break;
-				}
-			}
-		}
-=======
 		if (ASIC_IS_DCE6(rdev) && !radeon_crtc->in_mode_set)
 			atombios_powergate_crtc(crtc, ATOM_ENABLE);
->>>>>>> ddfb43f3
 		/* adjust pm to dpms changes AFTER disabling crtcs */
 		radeon_pm_compute_clocks(rdev);
 		break;
@@ -1649,18 +1623,12 @@
 				 */
 				if (ENCODER_MODE_IS_DP(atombios_get_encoder_mode(test_encoder))) {
 					if (rdev->clock.dp_extclk)
-<<<<<<< HEAD
-=======
 						/* skip PPLL programming if using ext clock */
->>>>>>> ddfb43f3
 						return ATOM_PPLL_INVALID;
 					else if (ASIC_IS_DCE6(rdev))
 						/* use PPLL0 for all DP */
 						return ATOM_PPLL0;
 					else if (ASIC_IS_DCE5(rdev))
-<<<<<<< HEAD
-						return ATOM_DCPLL;
-=======
 						/* use DCPLL for all DP */
 						return ATOM_DCPLL;
 					else {
@@ -1669,7 +1637,6 @@
 						if (pll != ATOM_PPLL_INVALID)
 							return pll;
 					}
->>>>>>> ddfb43f3
 				}
 				break;
 			}
