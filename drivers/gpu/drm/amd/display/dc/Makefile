--- conflicted
+++ resolved
@@ -22,11 +22,7 @@
 #
 # Makefile for Display Core (dc) component.
 
-<<<<<<< HEAD
-DC_LIBS = basics bios dml clk_mgr dce gpio hwss irq link virtual dsc resource optc
-=======
 DC_LIBS = basics bios dml clk_mgr dce gpio hwss irq link virtual dsc resource optc dpp
->>>>>>> 0c383648
 
 ifdef CONFIG_DRM_AMD_DC_FP
 
