--- conflicted
+++ resolved
@@ -764,12 +764,8 @@
 static bool compute_mst_dsc_configs_for_link(struct drm_atomic_state *state,
 					     struct dc_state *dc_state,
 					     struct dc_link *dc_link,
-<<<<<<< HEAD
-					     struct dsc_mst_fairness_vars *vars)
-=======
 					     struct dsc_mst_fairness_vars *vars,
 					     int *link_vars_start_index)
->>>>>>> df0cc57e
 {
 	int i, k;
 	struct dc_stream_state *stream;
@@ -800,10 +796,6 @@
 
 		params[count].timing = &stream->timing;
 		params[count].sink = stream->sink;
-<<<<<<< HEAD
-		aconnector = (struct amdgpu_dm_connector *)stream->dm_stream_context;
-=======
->>>>>>> df0cc57e
 		params[count].aconnector = aconnector;
 		params[count].port = aconnector->port;
 		params[count].clock_force_enable = aconnector->dsc_settings.dsc_force_enable;
@@ -838,17 +830,10 @@
 
 	/* Try no compression */
 	for (i = 0; i < count; i++) {
-<<<<<<< HEAD
-		vars[i].aconnector = params[i].aconnector;
-		vars[i].pbn = kbps_to_peak_pbn(params[i].bw_range.stream_kbps);
-		vars[i].dsc_enabled = false;
-		vars[i].bpp_x16 = 0;
-=======
 		vars[i + k].aconnector = params[i].aconnector;
 		vars[i + k].pbn = kbps_to_peak_pbn(params[i].bw_range.stream_kbps);
 		vars[i + k].dsc_enabled = false;
 		vars[i + k].bpp_x16 = 0;
->>>>>>> df0cc57e
 		if (drm_dp_atomic_find_vcpi_slots(state,
 						 params[i].port->mgr,
 						 params[i].port,
@@ -996,12 +981,8 @@
 			continue;
 
 		mutex_lock(&aconnector->mst_mgr.lock);
-<<<<<<< HEAD
-		if (!compute_mst_dsc_configs_for_link(state, dc_state, stream->link, vars)) {
-=======
 		if (!compute_mst_dsc_configs_for_link(state, dc_state, stream->link,
 			vars, &link_vars_start_index)) {
->>>>>>> df0cc57e
 			mutex_unlock(&aconnector->mst_mgr.lock);
 			return false;
 		}
