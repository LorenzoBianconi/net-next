--- conflicted
+++ resolved
@@ -175,20 +175,14 @@
 /* Rx Frame Steering */
 enum stmmac_rfs_type {
 	STMMAC_RFS_T_VLAN,
-<<<<<<< HEAD
-=======
 	STMMAC_RFS_T_LLDP,
 	STMMAC_RFS_T_1588,
->>>>>>> 754e0b0e
 	STMMAC_RFS_T_MAX,
 };
 
 struct stmmac_rfs_entry {
 	unsigned long cookie;
-<<<<<<< HEAD
-=======
 	u16 etype;
->>>>>>> 754e0b0e
 	int in_use;
 	int type;
 	int tc;
