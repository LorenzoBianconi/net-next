/* SPDX-License-Identifier: GPL-2.0 OR BSD-3-Clause */
/*
 * Copyright (C) 2012-2014, 2018-2021 Intel Corporation
 * Copyright (C) 2013-2015 Intel Mobile Communications GmbH
 * Copyright (C) 2016-2017 Intel Deutschland GmbH
 */
#ifndef __iwl_fw_api_nvm_reg_h__
#define __iwl_fw_api_nvm_reg_h__

/**
 * enum iwl_regulatory_and_nvm_subcmd_ids - regulatory/NVM commands
 */
enum iwl_regulatory_and_nvm_subcmd_ids {
	/**
	 * @NVM_ACCESS_COMPLETE: &struct iwl_nvm_access_complete_cmd
	 */
	NVM_ACCESS_COMPLETE = 0x0,

	/**
	 * @LARI_CONFIG_CHANGE: &struct iwl_lari_config_change_cmd
	 */
	LARI_CONFIG_CHANGE = 0x1,

	/**
	 * @NVM_GET_INFO:
	 * Command is &struct iwl_nvm_get_info,
	 * response is &struct iwl_nvm_get_info_rsp
	 */
	NVM_GET_INFO = 0x2,

	/**
	 * @TAS_CONFIG: &struct iwl_tas_config_cmd
	 */
	TAS_CONFIG = 0x3,

	/**
	 * @PNVM_INIT_COMPLETE_NTFY: &struct iwl_pnvm_init_complete_ntfy
	 */
	PNVM_INIT_COMPLETE_NTFY = 0xFE,
};

/**
 * enum iwl_nvm_access_op - NVM access opcode
 * @IWL_NVM_READ: read NVM
 * @IWL_NVM_WRITE: write NVM
 */
enum iwl_nvm_access_op {
	IWL_NVM_READ	= 0,
	IWL_NVM_WRITE	= 1,
};

/**
 * enum iwl_nvm_access_target - target of the NVM_ACCESS_CMD
 * @NVM_ACCESS_TARGET_CACHE: access the cache
 * @NVM_ACCESS_TARGET_OTP: access the OTP
 * @NVM_ACCESS_TARGET_EEPROM: access the EEPROM
 */
enum iwl_nvm_access_target {
	NVM_ACCESS_TARGET_CACHE = 0,
	NVM_ACCESS_TARGET_OTP = 1,
	NVM_ACCESS_TARGET_EEPROM = 2,
};

/**
 * enum iwl_nvm_section_type - section types for NVM_ACCESS_CMD
 * @NVM_SECTION_TYPE_SW: software section
 * @NVM_SECTION_TYPE_REGULATORY: regulatory section
 * @NVM_SECTION_TYPE_CALIBRATION: calibration section
 * @NVM_SECTION_TYPE_PRODUCTION: production section
 * @NVM_SECTION_TYPE_REGULATORY_SDP: regulatory section used by 3168 series
 * @NVM_SECTION_TYPE_MAC_OVERRIDE: MAC override section
 * @NVM_SECTION_TYPE_PHY_SKU: PHY SKU section
 * @NVM_MAX_NUM_SECTIONS: number of sections
 */
enum iwl_nvm_section_type {
	NVM_SECTION_TYPE_SW = 1,
	NVM_SECTION_TYPE_REGULATORY = 3,
	NVM_SECTION_TYPE_CALIBRATION = 4,
	NVM_SECTION_TYPE_PRODUCTION = 5,
	NVM_SECTION_TYPE_REGULATORY_SDP = 8,
	NVM_SECTION_TYPE_MAC_OVERRIDE = 11,
	NVM_SECTION_TYPE_PHY_SKU = 12,
	NVM_MAX_NUM_SECTIONS = 13,
};

/**
 * struct iwl_nvm_access_cmd - Request the device to send an NVM section
 * @op_code: &enum iwl_nvm_access_op
 * @target: &enum iwl_nvm_access_target
 * @type: &enum iwl_nvm_section_type
 * @offset: offset in bytes into the section
 * @length: in bytes, to read/write
 * @data: if write operation, the data to write. On read its empty
 */
struct iwl_nvm_access_cmd {
	u8 op_code;
	u8 target;
	__le16 type;
	__le16 offset;
	__le16 length;
	u8 data[];
} __packed; /* NVM_ACCESS_CMD_API_S_VER_2 */

/**
 * struct iwl_nvm_access_resp_ver2 - response to NVM_ACCESS_CMD
 * @offset: offset in bytes into the section
 * @length: in bytes, either how much was written or read
 * @type: NVM_SECTION_TYPE_*
 * @status: 0 for success, fail otherwise
 * @data: if read operation, the data returned. Empty on write.
 */
struct iwl_nvm_access_resp {
	__le16 offset;
	__le16 length;
	__le16 type;
	__le16 status;
	u8 data[];
} __packed; /* NVM_ACCESS_CMD_RESP_API_S_VER_2 */

/*
 * struct iwl_nvm_get_info - request to get NVM data
 */
struct iwl_nvm_get_info {
	__le32 reserved;
} __packed; /* REGULATORY_NVM_GET_INFO_CMD_API_S_VER_1 */

/**
 * enum iwl_nvm_info_general_flags - flags in NVM_GET_INFO resp
 * @NVM_GENERAL_FLAGS_EMPTY_OTP: 1 if OTP is empty
 */
enum iwl_nvm_info_general_flags {
	NVM_GENERAL_FLAGS_EMPTY_OTP	= BIT(0),
};

/**
 * struct iwl_nvm_get_info_general - general NVM data
 * @flags: bit 0: 1 - empty, 0 - non-empty
 * @nvm_version: nvm version
 * @board_type: board type
 * @n_hw_addrs: number of reserved MAC addresses
 */
struct iwl_nvm_get_info_general {
	__le32 flags;
	__le16 nvm_version;
	u8 board_type;
	u8 n_hw_addrs;
} __packed; /* REGULATORY_NVM_GET_INFO_GENERAL_S_VER_2 */

/**
 * enum iwl_nvm_mac_sku_flags - flags in &iwl_nvm_get_info_sku
 * @NVM_MAC_SKU_FLAGS_BAND_2_4_ENABLED: true if 2.4 band enabled
 * @NVM_MAC_SKU_FLAGS_BAND_5_2_ENABLED: true if 5.2 band enabled
 * @NVM_MAC_SKU_FLAGS_802_11N_ENABLED: true if 11n enabled
 * @NVM_MAC_SKU_FLAGS_802_11AC_ENABLED: true if 11ac enabled
 * @NVM_MAC_SKU_FLAGS_MIMO_DISABLED: true if MIMO disabled
 * @NVM_MAC_SKU_FLAGS_WAPI_ENABLED: true if WAPI enabled
 * @NVM_MAC_SKU_FLAGS_REG_CHECK_ENABLED: true if regulatory checker enabled
 * @NVM_MAC_SKU_FLAGS_API_LOCK_ENABLED: true if API lock enabled
 */
enum iwl_nvm_mac_sku_flags {
	NVM_MAC_SKU_FLAGS_BAND_2_4_ENABLED	= BIT(0),
	NVM_MAC_SKU_FLAGS_BAND_5_2_ENABLED	= BIT(1),
	NVM_MAC_SKU_FLAGS_802_11N_ENABLED	= BIT(2),
	NVM_MAC_SKU_FLAGS_802_11AC_ENABLED	= BIT(3),
	/**
	 * @NVM_MAC_SKU_FLAGS_802_11AX_ENABLED: true if 11ax enabled
	 */
	NVM_MAC_SKU_FLAGS_802_11AX_ENABLED	= BIT(4),
	NVM_MAC_SKU_FLAGS_MIMO_DISABLED		= BIT(5),
	NVM_MAC_SKU_FLAGS_WAPI_ENABLED		= BIT(8),
	NVM_MAC_SKU_FLAGS_REG_CHECK_ENABLED	= BIT(14),
	NVM_MAC_SKU_FLAGS_API_LOCK_ENABLED	= BIT(15),
};

/**
 * struct iwl_nvm_get_info_sku - mac information
 * @mac_sku_flags: flags for SKU, see &enum iwl_nvm_mac_sku_flags
 */
struct iwl_nvm_get_info_sku {
	__le32 mac_sku_flags;
} __packed; /* REGULATORY_NVM_GET_INFO_MAC_SKU_SECTION_S_VER_2 */

/**
 * struct iwl_nvm_get_info_phy - phy information
 * @tx_chains: BIT 0 chain A, BIT 1 chain B
 * @rx_chains: BIT 0 chain A, BIT 1 chain B
 */
struct iwl_nvm_get_info_phy {
	__le32 tx_chains;
	__le32 rx_chains;
} __packed; /* REGULATORY_NVM_GET_INFO_PHY_SKU_SECTION_S_VER_1 */

#define IWL_NUM_CHANNELS_V1	51
#define IWL_NUM_CHANNELS	110

/**
 * struct iwl_nvm_get_info_regulatory - regulatory information
 * @lar_enabled: is LAR enabled
 * @channel_profile: regulatory data of this channel
 * @reserved: reserved
 */
struct iwl_nvm_get_info_regulatory_v1 {
	__le32 lar_enabled;
	__le16 channel_profile[IWL_NUM_CHANNELS_V1];
	__le16 reserved;
} __packed; /* REGULATORY_NVM_GET_INFO_REGULATORY_S_VER_1 */

/**
 * struct iwl_nvm_get_info_regulatory - regulatory information
 * @lar_enabled: is LAR enabled
 * @n_channels: number of valid channels in the array
 * @channel_profile: regulatory data of this channel
 */
struct iwl_nvm_get_info_regulatory {
	__le32 lar_enabled;
	__le32 n_channels;
	__le32 channel_profile[IWL_NUM_CHANNELS];
} __packed; /* REGULATORY_NVM_GET_INFO_REGULATORY_S_VER_2 */

/**
 * struct iwl_nvm_get_info_rsp_v3 - response to get NVM data
 * @general: general NVM data
 * @mac_sku: data relating to MAC sku
 * @phy_sku: data relating to PHY sku
 * @regulatory: regulatory data
 */
struct iwl_nvm_get_info_rsp_v3 {
	struct iwl_nvm_get_info_general general;
	struct iwl_nvm_get_info_sku mac_sku;
	struct iwl_nvm_get_info_phy phy_sku;
	struct iwl_nvm_get_info_regulatory_v1 regulatory;
} __packed; /* REGULATORY_NVM_GET_INFO_RSP_API_S_VER_3 */

/**
 * struct iwl_nvm_get_info_rsp - response to get NVM data
 * @general: general NVM data
 * @mac_sku: data relating to MAC sku
 * @phy_sku: data relating to PHY sku
 * @regulatory: regulatory data
 */
struct iwl_nvm_get_info_rsp {
	struct iwl_nvm_get_info_general general;
	struct iwl_nvm_get_info_sku mac_sku;
	struct iwl_nvm_get_info_phy phy_sku;
	struct iwl_nvm_get_info_regulatory regulatory;
} __packed; /* REGULATORY_NVM_GET_INFO_RSP_API_S_VER_4 */

/**
 * struct iwl_nvm_access_complete_cmd - NVM_ACCESS commands are completed
 * @reserved: reserved
 */
struct iwl_nvm_access_complete_cmd {
	__le32 reserved;
} __packed; /* NVM_ACCESS_COMPLETE_CMD_API_S_VER_1 */

/**
 * struct iwl_mcc_update_cmd - Request the device to update geographic
 * regulatory profile according to the given MCC (Mobile Country Code).
 * The MCC is two letter-code, ascii upper case[A-Z] or '00' for world domain.
 * 'ZZ' MCC will be used to switch to NVM default profile; in this case, the
 * MCC in the cmd response will be the relevant MCC in the NVM.
 * @mcc: given mobile country code
 * @source_id: the source from where we got the MCC, see iwl_mcc_source
 * @reserved: reserved for alignment
 * @key: integrity key for MCC API OEM testing
 * @reserved2: reserved
 */
struct iwl_mcc_update_cmd {
	__le16 mcc;
	u8 source_id;
	u8 reserved;
	__le32 key;
	u8 reserved2[20];
} __packed; /* LAR_UPDATE_MCC_CMD_API_S_VER_2 */

/**
 * enum iwl_geo_information - geographic information.
 * @GEO_NO_INFO: no special info for this geo profile.
 * @GEO_WMM_ETSI_5GHZ_INFO: this geo profile limits the WMM params
 *	for the 5 GHz band.
 */
enum iwl_geo_information {
	GEO_NO_INFO =			0,
	GEO_WMM_ETSI_5GHZ_INFO =	BIT(0),
};

/**
 * struct iwl_mcc_update_resp_v3 - response to MCC_UPDATE_CMD.
 * Contains the new channel control profile map, if changed, and the new MCC
 * (mobile country code).
 * The new MCC may be different than what was requested in MCC_UPDATE_CMD.
 * @status: see &enum iwl_mcc_update_status
 * @mcc: the new applied MCC
 * @cap: capabilities for all channels which matches the MCC
 * @source_id: the MCC source, see iwl_mcc_source
 * @time: time elapsed from the MCC test start (in units of 30 seconds)
 * @geo_info: geographic specific profile information
 *	see &enum iwl_geo_information.
 * @n_channels: number of channels in @channels_data.
 * @channels: channel control data map, DWORD for each channel. Only the first
 *	16bits are used.
 */
struct iwl_mcc_update_resp_v3 {
	__le32 status;
	__le16 mcc;
	u8 cap;
	u8 source_id;
	__le16 time;
	__le16 geo_info;
	__le32 n_channels;
	__le32 channels[];
} __packed; /* LAR_UPDATE_MCC_CMD_RESP_S_VER_3 */

/**
 * struct iwl_mcc_update_resp - response to MCC_UPDATE_CMD.
 * Contains the new channel control profile map, if changed, and the new MCC
 * (mobile country code).
 * The new MCC may be different than what was requested in MCC_UPDATE_CMD.
 * @status: see &enum iwl_mcc_update_status
 * @mcc: the new applied MCC
 * @cap: capabilities for all channels which matches the MCC
 * @time: time elapsed from the MCC test start (in units of 30 seconds)
 * @geo_info: geographic specific profile information
 *	see &enum iwl_geo_information.
 * @source_id: the MCC source, see iwl_mcc_source
 * @reserved: for four bytes alignment.
 * @n_channels: number of channels in @channels_data.
 * @channels: channel control data map, DWORD for each channel. Only the first
 *	16bits are used.
 */
struct iwl_mcc_update_resp {
	__le32 status;
	__le16 mcc;
	__le16 cap;
	__le16 time;
	__le16 geo_info;
	u8 source_id;
	u8 reserved[3];
	__le32 n_channels;
	__le32 channels[];
} __packed; /* LAR_UPDATE_MCC_CMD_RESP_S_VER_4 */

/**
 * struct iwl_mcc_chub_notif - chub notifies of mcc change
 * (MCC_CHUB_UPDATE_CMD = 0xc9)
 * The Chub (Communication Hub, CommsHUB) is a HW component that connects to
 * the cellular and connectivity cores that gets updates of the mcc, and
 * notifies the ucode directly of any mcc change.
 * The ucode requests the driver to request the device to update geographic
 * regulatory  profile according to the given MCC (Mobile Country Code).
 * The MCC is two letter-code, ascii upper case[A-Z] or '00' for world domain.
 * 'ZZ' MCC will be used to switch to NVM default profile; in this case, the
 * MCC in the cmd response will be the relevant MCC in the NVM.
 * @mcc: given mobile country code
 * @source_id: identity of the change originator, see iwl_mcc_source
 * @reserved1: reserved for alignment
 */
struct iwl_mcc_chub_notif {
	__le16 mcc;
	u8 source_id;
	u8 reserved1;
} __packed; /* LAR_MCC_NOTIFY_S */

enum iwl_mcc_update_status {
	MCC_RESP_NEW_CHAN_PROFILE,
	MCC_RESP_SAME_CHAN_PROFILE,
	MCC_RESP_INVALID,
	MCC_RESP_NVM_DISABLED,
	MCC_RESP_ILLEGAL,
	MCC_RESP_LOW_PRIORITY,
	MCC_RESP_TEST_MODE_ACTIVE,
	MCC_RESP_TEST_MODE_NOT_ACTIVE,
	MCC_RESP_TEST_MODE_DENIAL_OF_SERVICE,
};

enum iwl_mcc_source {
	MCC_SOURCE_OLD_FW = 0,
	MCC_SOURCE_ME = 1,
	MCC_SOURCE_BIOS = 2,
	MCC_SOURCE_3G_LTE_HOST = 3,
	MCC_SOURCE_3G_LTE_DEVICE = 4,
	MCC_SOURCE_WIFI = 5,
	MCC_SOURCE_RESERVED = 6,
	MCC_SOURCE_DEFAULT = 7,
	MCC_SOURCE_UNINITIALIZED = 8,
	MCC_SOURCE_MCC_API = 9,
	MCC_SOURCE_GET_CURRENT = 0x10,
	MCC_SOURCE_GETTING_MCC_TEST_MODE = 0x11,
};

#define IWL_TAS_BLACK_LIST_MAX 16
/**
 * struct iwl_tas_config_cmd - configures the TAS
 * @block_list_size: size of relevant field in block_list_array
 * @block_list_array: block list countries (without TAS)
 */
struct iwl_tas_config_cmd {
	__le32 block_list_size;
	__le32 block_list_array[IWL_TAS_BLACK_LIST_MAX];
} __packed; /* TAS_CONFIG_CMD_API_S_VER_2 */

/**
 * enum iwl_lari_configs - bit masks for the various LARI config operations
 * @LARI_CONFIG_DISABLE_11AC_UKRAINE_MSK: disable 11ac in ukraine
 * @LARI_CONFIG_CHANGE_ETSI_TO_PASSIVE_MSK: ETSI 5.8GHz SRD passive scan
 * @LARI_CONFIG_CHANGE_ETSI_TO_DISABLED_MSK: ETSI 5.8GHz SRD disabled
 * @LARI_CONFIG_ENABLE_5G2_IN_INDONESIA_MSK: enable 5.15/5.35GHz bands in
 * 	Indonesia
 */
enum iwl_lari_config_masks {
	LARI_CONFIG_DISABLE_11AC_UKRAINE_MSK		= BIT(0),
	LARI_CONFIG_CHANGE_ETSI_TO_PASSIVE_MSK		= BIT(1),
	LARI_CONFIG_CHANGE_ETSI_TO_DISABLED_MSK		= BIT(2),
	LARI_CONFIG_ENABLE_5G2_IN_INDONESIA_MSK		= BIT(3),
};

#define IWL_11AX_UKRAINE_MASK 3
#define IWL_11AX_UKRAINE_SHIFT 8

/**
 * struct iwl_lari_config_change_cmd_v1 - change LARI configuration
 * @config_bitmap: bit map of the config commands. each bit will trigger a
 * different predefined FW config operation
 */
struct iwl_lari_config_change_cmd_v1 {
	__le32 config_bitmap;
} __packed; /* LARI_CHANGE_CONF_CMD_S_VER_1 */

/**
 * struct iwl_lari_config_change_cmd_v2 - change LARI configuration
 * @config_bitmap: bit map of the config commands. each bit will trigger a
 * different predefined FW config operation
 * @oem_uhb_allow_bitmap: bitmap of UHB enabled MCC sets
 */
struct iwl_lari_config_change_cmd_v2 {
	__le32 config_bitmap;
	__le32 oem_uhb_allow_bitmap;
} __packed; /* LARI_CHANGE_CONF_CMD_S_VER_2 */

/**
 * struct iwl_lari_config_change_cmd_v3 - change LARI configuration
 * @config_bitmap: bit map of the config commands. each bit will trigger a
 * different predefined FW config operation
 * @oem_uhb_allow_bitmap: bitmap of UHB enabled MCC sets
 * @oem_11ax_allow_bitmap: bitmap of 11ax allowed MCCs.
 * For each supported country, a pair of regulatory override bit and 11ax mode exist
 * in the bit field.
 */
struct iwl_lari_config_change_cmd_v3 {
	__le32 config_bitmap;
	__le32 oem_uhb_allow_bitmap;
	__le32 oem_11ax_allow_bitmap;
} __packed; /* LARI_CHANGE_CONF_CMD_S_VER_3 */

/**
 * struct iwl_lari_config_change_cmd_v4 - change LARI configuration
 * @config_bitmap: Bitmap of the config commands. Each bit will trigger a
 *     different predefined FW config operation.
 * @oem_uhb_allow_bitmap: Bitmap of UHB enabled MCC sets.
 * @oem_11ax_allow_bitmap: Bitmap of 11ax allowed MCCs. There are two bits
 *     per country, one to indicate whether to override and the other to
 *     indicate the value to use.
 * @oem_unii4_allow_bitmap: Bitmap of unii4 allowed MCCs.There are two bits
 *     per country, one to indicate whether to override and the other to
 *     indicate allow/disallow unii4 channels.
 */
struct iwl_lari_config_change_cmd_v4 {
	__le32 config_bitmap;
	__le32 oem_uhb_allow_bitmap;
	__le32 oem_11ax_allow_bitmap;
	__le32 oem_unii4_allow_bitmap;
} __packed; /* LARI_CHANGE_CONF_CMD_S_VER_4 */

/**
<<<<<<< HEAD
=======
 * struct iwl_lari_config_change_cmd_v5 - change LARI configuration
 * @config_bitmap: Bitmap of the config commands. Each bit will trigger a
 *     different predefined FW config operation.
 * @oem_uhb_allow_bitmap: Bitmap of UHB enabled MCC sets.
 * @oem_11ax_allow_bitmap: Bitmap of 11ax allowed MCCs. There are two bits
 *     per country, one to indicate whether to override and the other to
 *     indicate the value to use.
 * @oem_unii4_allow_bitmap: Bitmap of unii4 allowed MCCs.There are two bits
 *     per country, one to indicate whether to override and the other to
 *     indicate allow/disallow unii4 channels.
 * @chan_state_active_bitmap: Bitmap for overriding channel state to active.
 *     Each bit represents a country or region to activate, according to the BIOS
 *     definitions.
 */
struct iwl_lari_config_change_cmd_v5 {
	__le32 config_bitmap;
	__le32 oem_uhb_allow_bitmap;
	__le32 oem_11ax_allow_bitmap;
	__le32 oem_unii4_allow_bitmap;
	__le32 chan_state_active_bitmap;
} __packed; /* LARI_CHANGE_CONF_CMD_S_VER_5 */

/**
>>>>>>> df0cc57e
 * struct iwl_pnvm_init_complete_ntfy - PNVM initialization complete
 * @status: PNVM image loading status
 */
struct iwl_pnvm_init_complete_ntfy {
	__le32 status;
} __packed; /* PNVM_INIT_COMPLETE_NTFY_S_VER_1 */

#endif /* __iwl_fw_api_nvm_reg_h__ */<|MERGE_RESOLUTION|>--- conflicted
+++ resolved
@@ -472,8 +472,6 @@
 } __packed; /* LARI_CHANGE_CONF_CMD_S_VER_4 */
 
 /**
-<<<<<<< HEAD
-=======
  * struct iwl_lari_config_change_cmd_v5 - change LARI configuration
  * @config_bitmap: Bitmap of the config commands. Each bit will trigger a
  *     different predefined FW config operation.
@@ -497,7 +495,6 @@
 } __packed; /* LARI_CHANGE_CONF_CMD_S_VER_5 */
 
 /**
->>>>>>> df0cc57e
  * struct iwl_pnvm_init_complete_ntfy - PNVM initialization complete
  * @status: PNVM image loading status
  */
