--- conflicted
+++ resolved
@@ -56,11 +56,8 @@
 #include <asm/ftrace.h>
 #include <asm/percpu.h>
 #include <asm/asm.h>
-<<<<<<< HEAD
 #include <asm/rcu.h>
-=======
 #include <asm/smap.h>
->>>>>>> b2cc2a07
 #include <linux/err.h>
 
 /* Avoid __ASSEMBLER__'ifying <linux/audit.h> just for this.  */
