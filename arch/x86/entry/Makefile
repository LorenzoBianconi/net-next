--- conflicted
+++ resolved
@@ -17,11 +17,7 @@
 obj-y				+= vdso/
 obj-y				+= vsyscall/
 
-<<<<<<< HEAD
-obj-$(CONFIG_PREEMPTION)	+= thunk_$(BITS).o
-=======
 obj-$(CONFIG_PREEMPTION)	+= thunk.o
->>>>>>> 0c383648
 CFLAGS_entry_fred.o		+= -fno-stack-protector
 CFLAGS_REMOVE_entry_fred.o	+= -pg $(CC_FLAGS_FTRACE)
 obj-$(CONFIG_X86_FRED)		+= entry_64_fred.o entry_fred.o
