// SPDX-License-Identifier: GPL-2.0-only
/*
 * Kernel-based Virtual Machine driver for Linux
 *
 * AMD SVM support
 *
 * Copyright (C) 2006 Qumranet, Inc.
 * Copyright 2010 Red Hat, Inc. and/or its affiliates.
 *
 * Authors:
 *   Yaniv Kamay  <yaniv@qumranet.com>
 *   Avi Kivity   <avi@qumranet.com>
 */

#define pr_fmt(fmt) "SVM: " fmt

#include <linux/kvm_types.h>
#include <linux/kvm_host.h>
#include <linux/kernel.h>

#include <asm/msr-index.h>
#include <asm/debugreg.h>

#include "kvm_emulate.h"
#include "trace.h"
#include "mmu.h"
#include "x86.h"
#include "cpuid.h"
#include "lapic.h"
#include "svm.h"

#define CC KVM_NESTED_VMENTER_CONSISTENCY_CHECK

static void nested_svm_inject_npf_exit(struct kvm_vcpu *vcpu,
				       struct x86_exception *fault)
{
	struct vcpu_svm *svm = to_svm(vcpu);

	if (svm->vmcb->control.exit_code != SVM_EXIT_NPF) {
		/*
		 * TODO: track the cause of the nested page fault, and
		 * correctly fill in the high bits of exit_info_1.
		 */
		svm->vmcb->control.exit_code = SVM_EXIT_NPF;
		svm->vmcb->control.exit_code_hi = 0;
		svm->vmcb->control.exit_info_1 = (1ULL << 32);
		svm->vmcb->control.exit_info_2 = fault->address;
	}

	svm->vmcb->control.exit_info_1 &= ~0xffffffffULL;
	svm->vmcb->control.exit_info_1 |= fault->error_code;

	nested_svm_vmexit(svm);
}

static void svm_inject_page_fault_nested(struct kvm_vcpu *vcpu, struct x86_exception *fault)
{
       struct vcpu_svm *svm = to_svm(vcpu);
       WARN_ON(!is_guest_mode(vcpu));

	if (vmcb12_is_intercept(&svm->nested.ctl,
				INTERCEPT_EXCEPTION_OFFSET + PF_VECTOR) &&
	    !svm->nested.nested_run_pending) {
               svm->vmcb->control.exit_code = SVM_EXIT_EXCP_BASE + PF_VECTOR;
               svm->vmcb->control.exit_code_hi = 0;
               svm->vmcb->control.exit_info_1 = fault->error_code;
               svm->vmcb->control.exit_info_2 = fault->address;
               nested_svm_vmexit(svm);
       } else {
               kvm_inject_page_fault(vcpu, fault);
       }
}

static u64 nested_svm_get_tdp_pdptr(struct kvm_vcpu *vcpu, int index)
{
	struct vcpu_svm *svm = to_svm(vcpu);
	u64 cr3 = svm->nested.ctl.nested_cr3;
	u64 pdpte;
	int ret;

	ret = kvm_vcpu_read_guest_page(vcpu, gpa_to_gfn(cr3), &pdpte,
				       offset_in_page(cr3) + index * 8, 8);
	if (ret)
		return 0;
	return pdpte;
}

static unsigned long nested_svm_get_tdp_cr3(struct kvm_vcpu *vcpu)
{
	struct vcpu_svm *svm = to_svm(vcpu);

	return svm->nested.ctl.nested_cr3;
}

static void nested_svm_init_mmu_context(struct kvm_vcpu *vcpu)
{
	struct vcpu_svm *svm = to_svm(vcpu);

	WARN_ON(mmu_is_nested(vcpu));

	vcpu->arch.mmu = &vcpu->arch.guest_mmu;

	/*
	 * The NPT format depends on L1's CR4 and EFER, which is in vmcb01.  Note,
	 * when called via KVM_SET_NESTED_STATE, that state may _not_ match current
	 * vCPU state.  CR0.WP is explicitly ignored, while CR0.PG is required.
	 */
	kvm_init_shadow_npt_mmu(vcpu, X86_CR0_PG, svm->vmcb01.ptr->save.cr4,
				svm->vmcb01.ptr->save.efer,
				svm->nested.ctl.nested_cr3);
	vcpu->arch.mmu->get_guest_pgd     = nested_svm_get_tdp_cr3;
	vcpu->arch.mmu->get_pdptr         = nested_svm_get_tdp_pdptr;
	vcpu->arch.mmu->inject_page_fault = nested_svm_inject_npf_exit;
	vcpu->arch.walk_mmu              = &vcpu->arch.nested_mmu;
}

static void nested_svm_uninit_mmu_context(struct kvm_vcpu *vcpu)
{
	vcpu->arch.mmu = &vcpu->arch.root_mmu;
	vcpu->arch.walk_mmu = &vcpu->arch.root_mmu;
}

void recalc_intercepts(struct vcpu_svm *svm)
{
	struct vmcb_control_area *c, *h;
	struct vmcb_ctrl_area_cached *g;
	unsigned int i;

	vmcb_mark_dirty(svm->vmcb, VMCB_INTERCEPTS);

	if (!is_guest_mode(&svm->vcpu))
		return;

	c = &svm->vmcb->control;
	h = &svm->vmcb01.ptr->control;
	g = &svm->nested.ctl;

	for (i = 0; i < MAX_INTERCEPT; i++)
		c->intercepts[i] = h->intercepts[i];

	if (g->int_ctl & V_INTR_MASKING_MASK) {
		/* We only want the cr8 intercept bits of L1 */
		vmcb_clr_intercept(c, INTERCEPT_CR8_READ);
		vmcb_clr_intercept(c, INTERCEPT_CR8_WRITE);

		/*
		 * Once running L2 with HF_VINTR_MASK, EFLAGS.IF does not
		 * affect any interrupt we may want to inject; therefore,
		 * interrupt window vmexits are irrelevant to L0.
		 */
		vmcb_clr_intercept(c, INTERCEPT_VINTR);
	}

	/* We don't want to see VMMCALLs from a nested guest */
	vmcb_clr_intercept(c, INTERCEPT_VMMCALL);

	for (i = 0; i < MAX_INTERCEPT; i++)
		c->intercepts[i] |= g->intercepts[i];

	/* If SMI is not intercepted, ignore guest SMI intercept as well  */
	if (!intercept_smi)
		vmcb_clr_intercept(c, INTERCEPT_SMI);

	vmcb_set_intercept(c, INTERCEPT_VMLOAD);
	vmcb_set_intercept(c, INTERCEPT_VMSAVE);
}

static bool nested_svm_vmrun_msrpm(struct vcpu_svm *svm)
{
	/*
	 * This function merges the msr permission bitmaps of kvm and the
	 * nested vmcb. It is optimized in that it only merges the parts where
	 * the kvm msr permission bitmap may contain zero bits
	 */
	int i;

	if (!(vmcb12_is_intercept(&svm->nested.ctl, INTERCEPT_MSR_PROT)))
		return true;

	for (i = 0; i < MSRPM_OFFSETS; i++) {
		u32 value, p;
		u64 offset;

		if (msrpm_offsets[i] == 0xffffffff)
			break;

		p      = msrpm_offsets[i];
		offset = svm->nested.ctl.msrpm_base_pa + (p * 4);

		if (kvm_vcpu_read_guest(&svm->vcpu, offset, &value, 4))
			return false;

		svm->nested.msrpm[p] = svm->msrpm[p] | value;
	}

	svm->vmcb->control.msrpm_base_pa = __sme_set(__pa(svm->nested.msrpm));

	return true;
}

/*
 * Bits 11:0 of bitmap address are ignored by hardware
 */
static bool nested_svm_check_bitmap_pa(struct kvm_vcpu *vcpu, u64 pa, u32 size)
{
	u64 addr = PAGE_ALIGN(pa);

	return kvm_vcpu_is_legal_gpa(vcpu, addr) &&
	    kvm_vcpu_is_legal_gpa(vcpu, addr + size - 1);
}

static bool nested_svm_check_tlb_ctl(struct kvm_vcpu *vcpu, u8 tlb_ctl)
{
	/* Nested FLUSHBYASID is not supported yet.  */
	switch(tlb_ctl) {
		case TLB_CONTROL_DO_NOTHING:
		case TLB_CONTROL_FLUSH_ALL_ASID:
			return true;
		default:
			return false;
	}
}

static bool __nested_vmcb_check_controls(struct kvm_vcpu *vcpu,
					 struct vmcb_ctrl_area_cached *control)
{
	if (CC(!vmcb12_is_intercept(control, INTERCEPT_VMRUN)))
		return false;

	if (CC(control->asid == 0))
		return false;

	if (CC((control->nested_ctl & SVM_NESTED_CTL_NP_ENABLE) && !npt_enabled))
		return false;

	if (CC(!nested_svm_check_bitmap_pa(vcpu, control->msrpm_base_pa,
					   MSRPM_SIZE)))
		return false;
	if (CC(!nested_svm_check_bitmap_pa(vcpu, control->iopm_base_pa,
					   IOPM_SIZE)))
		return false;

	if (CC(!nested_svm_check_tlb_ctl(vcpu, control->tlb_ctl)))
		return false;

	return true;
}

/* Common checks that apply to both L1 and L2 state.  */
static bool __nested_vmcb_check_save(struct kvm_vcpu *vcpu,
				     struct vmcb_save_area_cached *save)
{
	if (CC(!(save->efer & EFER_SVME)))
		return false;

	if (CC((save->cr0 & X86_CR0_CD) == 0 && (save->cr0 & X86_CR0_NW)) ||
	    CC(save->cr0 & ~0xffffffffULL))
		return false;

	if (CC(!kvm_dr6_valid(save->dr6)) || CC(!kvm_dr7_valid(save->dr7)))
		return false;

	/*
	 * These checks are also performed by KVM_SET_SREGS,
	 * except that EFER.LMA is not checked by SVM against
	 * CR0.PG && EFER.LME.
	 */
	if ((save->efer & EFER_LME) && (save->cr0 & X86_CR0_PG)) {
		if (CC(!(save->cr4 & X86_CR4_PAE)) ||
		    CC(!(save->cr0 & X86_CR0_PE)) ||
		    CC(kvm_vcpu_is_illegal_gpa(vcpu, save->cr3)))
			return false;
	}

	if (CC(!kvm_is_valid_cr4(vcpu, save->cr4)))
		return false;

	if (CC(!kvm_valid_efer(vcpu, save->efer)))
		return false;

	return true;
}

static bool nested_vmcb_check_save(struct kvm_vcpu *vcpu)
{
	struct vcpu_svm *svm = to_svm(vcpu);
	struct vmcb_save_area_cached *save = &svm->nested.save;

	return __nested_vmcb_check_save(vcpu, save);
}

static bool nested_vmcb_check_controls(struct kvm_vcpu *vcpu)
{
	struct vcpu_svm *svm = to_svm(vcpu);
	struct vmcb_ctrl_area_cached *ctl = &svm->nested.ctl;

	return __nested_vmcb_check_controls(vcpu, ctl);
}

static
void __nested_copy_vmcb_control_to_cache(struct vmcb_ctrl_area_cached *to,
					 struct vmcb_control_area *from)
{
	unsigned int i;

	for (i = 0; i < MAX_INTERCEPT; i++)
		to->intercepts[i] = from->intercepts[i];

	to->iopm_base_pa        = from->iopm_base_pa;
	to->msrpm_base_pa       = from->msrpm_base_pa;
	to->tsc_offset          = from->tsc_offset;
	to->tlb_ctl             = from->tlb_ctl;
	to->int_ctl             = from->int_ctl;
	to->int_vector          = from->int_vector;
	to->int_state           = from->int_state;
	to->exit_code           = from->exit_code;
	to->exit_code_hi        = from->exit_code_hi;
	to->exit_info_1         = from->exit_info_1;
	to->exit_info_2         = from->exit_info_2;
	to->exit_int_info       = from->exit_int_info;
	to->exit_int_info_err   = from->exit_int_info_err;
	to->nested_ctl          = from->nested_ctl;
	to->event_inj           = from->event_inj;
	to->event_inj_err       = from->event_inj_err;
	to->nested_cr3          = from->nested_cr3;
	to->virt_ext            = from->virt_ext;
	to->pause_filter_count  = from->pause_filter_count;
	to->pause_filter_thresh = from->pause_filter_thresh;

	/* Copy asid here because nested_vmcb_check_controls will check it.  */
	to->asid           = from->asid;
	to->msrpm_base_pa &= ~0x0fffULL;
	to->iopm_base_pa  &= ~0x0fffULL;
}

void nested_copy_vmcb_control_to_cache(struct vcpu_svm *svm,
				       struct vmcb_control_area *control)
{
	__nested_copy_vmcb_control_to_cache(&svm->nested.ctl, control);
}
<<<<<<< HEAD

static void __nested_copy_vmcb_save_to_cache(struct vmcb_save_area_cached *to,
					     struct vmcb_save_area *from)
{
	/*
	 * Copy only fields that are validated, as we need them
	 * to avoid TOC/TOU races.
	 */
	to->efer = from->efer;
	to->cr0 = from->cr0;
	to->cr3 = from->cr3;
	to->cr4 = from->cr4;

=======

static void __nested_copy_vmcb_save_to_cache(struct vmcb_save_area_cached *to,
					     struct vmcb_save_area *from)
{
	/*
	 * Copy only fields that are validated, as we need them
	 * to avoid TOC/TOU races.
	 */
	to->efer = from->efer;
	to->cr0 = from->cr0;
	to->cr3 = from->cr3;
	to->cr4 = from->cr4;

>>>>>>> ed9f4f96
	to->dr6 = from->dr6;
	to->dr7 = from->dr7;
}

void nested_copy_vmcb_save_to_cache(struct vcpu_svm *svm,
				    struct vmcb_save_area *save)
{
	__nested_copy_vmcb_save_to_cache(&svm->nested.save, save);
}

/*
 * Synchronize fields that are written by the processor, so that
 * they can be copied back into the vmcb12.
 */
void nested_sync_control_from_vmcb02(struct vcpu_svm *svm)
{
	u32 mask;
	svm->nested.ctl.event_inj      = svm->vmcb->control.event_inj;
	svm->nested.ctl.event_inj_err  = svm->vmcb->control.event_inj_err;

	/* Only a few fields of int_ctl are written by the processor.  */
	mask = V_IRQ_MASK | V_TPR_MASK;
	if (!(svm->nested.ctl.int_ctl & V_INTR_MASKING_MASK) &&
	    svm_is_intercept(svm, INTERCEPT_VINTR)) {
		/*
		 * In order to request an interrupt window, L0 is usurping
		 * svm->vmcb->control.int_ctl and possibly setting V_IRQ
		 * even if it was clear in L1's VMCB.  Restoring it would be
		 * wrong.  However, in this case V_IRQ will remain true until
		 * interrupt_window_interception calls svm_clear_vintr and
		 * restores int_ctl.  We can just leave it aside.
		 */
		mask &= ~V_IRQ_MASK;
	}
	svm->nested.ctl.int_ctl        &= ~mask;
	svm->nested.ctl.int_ctl        |= svm->vmcb->control.int_ctl & mask;
}

/*
 * Transfer any event that L0 or L1 wanted to inject into L2 to
 * EXIT_INT_INFO.
 */
static void nested_save_pending_event_to_vmcb12(struct vcpu_svm *svm,
						struct vmcb *vmcb12)
{
	struct kvm_vcpu *vcpu = &svm->vcpu;
	u32 exit_int_info = 0;
	unsigned int nr;

	if (vcpu->arch.exception.injected) {
		nr = vcpu->arch.exception.nr;
		exit_int_info = nr | SVM_EVTINJ_VALID | SVM_EVTINJ_TYPE_EXEPT;

		if (vcpu->arch.exception.has_error_code) {
			exit_int_info |= SVM_EVTINJ_VALID_ERR;
			vmcb12->control.exit_int_info_err =
				vcpu->arch.exception.error_code;
		}

	} else if (vcpu->arch.nmi_injected) {
		exit_int_info = SVM_EVTINJ_VALID | SVM_EVTINJ_TYPE_NMI;

	} else if (vcpu->arch.interrupt.injected) {
		nr = vcpu->arch.interrupt.nr;
		exit_int_info = nr | SVM_EVTINJ_VALID;

		if (vcpu->arch.interrupt.soft)
			exit_int_info |= SVM_EVTINJ_TYPE_SOFT;
		else
			exit_int_info |= SVM_EVTINJ_TYPE_INTR;
	}

	vmcb12->control.exit_int_info = exit_int_info;
}

static inline bool nested_npt_enabled(struct vcpu_svm *svm)
{
	return svm->nested.ctl.nested_ctl & SVM_NESTED_CTL_NP_ENABLE;
}

static void nested_svm_transition_tlb_flush(struct kvm_vcpu *vcpu)
{
	/*
	 * TODO: optimize unconditional TLB flush/MMU sync.  A partial list of
	 * things to fix before this can be conditional:
	 *
	 *  - Flush TLBs for both L1 and L2 remote TLB flush
	 *  - Honor L1's request to flush an ASID on nested VMRUN
	 *  - Sync nested NPT MMU on VMRUN that flushes L2's ASID[*]
	 *  - Don't crush a pending TLB flush in vmcb02 on nested VMRUN
	 *  - Flush L1's ASID on KVM_REQ_TLB_FLUSH_GUEST
	 *
	 * [*] Unlike nested EPT, SVM's ASID management can invalidate nested
	 *     NPT guest-physical mappings on VMRUN.
	 */
	kvm_make_request(KVM_REQ_MMU_SYNC, vcpu);
	kvm_make_request(KVM_REQ_TLB_FLUSH_CURRENT, vcpu);
}

/*
 * Load guest's/host's cr3 on nested vmentry or vmexit. @nested_npt is true
 * if we are emulating VM-Entry into a guest with NPT enabled.
 */
static int nested_svm_load_cr3(struct kvm_vcpu *vcpu, unsigned long cr3,
			       bool nested_npt, bool reload_pdptrs)
{
	if (CC(kvm_vcpu_is_illegal_gpa(vcpu, cr3)))
		return -EINVAL;

	if (reload_pdptrs && !nested_npt && is_pae_paging(vcpu) &&
	    CC(!load_pdptrs(vcpu, cr3)))
		return -EINVAL;

	if (!nested_npt)
		kvm_mmu_new_pgd(vcpu, cr3);

	vcpu->arch.cr3 = cr3;

	/* Re-initialize the MMU, e.g. to pick up CR4 MMU role changes. */
	kvm_init_mmu(vcpu);

	return 0;
}

void nested_vmcb02_compute_g_pat(struct vcpu_svm *svm)
{
	if (!svm->nested.vmcb02.ptr)
		return;

	/* FIXME: merge g_pat from vmcb01 and vmcb12.  */
	svm->nested.vmcb02.ptr->save.g_pat = svm->vmcb01.ptr->save.g_pat;
}

static void nested_vmcb02_prepare_save(struct vcpu_svm *svm, struct vmcb *vmcb12)
{
	bool new_vmcb12 = false;

	nested_vmcb02_compute_g_pat(svm);

	/* Load the nested guest state */
	if (svm->nested.vmcb12_gpa != svm->nested.last_vmcb12_gpa) {
		new_vmcb12 = true;
		svm->nested.last_vmcb12_gpa = svm->nested.vmcb12_gpa;
	}

	if (unlikely(new_vmcb12 || vmcb_is_dirty(vmcb12, VMCB_SEG))) {
		svm->vmcb->save.es = vmcb12->save.es;
		svm->vmcb->save.cs = vmcb12->save.cs;
		svm->vmcb->save.ss = vmcb12->save.ss;
		svm->vmcb->save.ds = vmcb12->save.ds;
		svm->vmcb->save.cpl = vmcb12->save.cpl;
		vmcb_mark_dirty(svm->vmcb, VMCB_SEG);
	}

	if (unlikely(new_vmcb12 || vmcb_is_dirty(vmcb12, VMCB_DT))) {
		svm->vmcb->save.gdtr = vmcb12->save.gdtr;
		svm->vmcb->save.idtr = vmcb12->save.idtr;
		vmcb_mark_dirty(svm->vmcb, VMCB_DT);
	}

	kvm_set_rflags(&svm->vcpu, vmcb12->save.rflags | X86_EFLAGS_FIXED);

	svm_set_efer(&svm->vcpu, svm->nested.save.efer);

	svm_set_cr0(&svm->vcpu, svm->nested.save.cr0);
	svm_set_cr4(&svm->vcpu, svm->nested.save.cr4);

	svm->vcpu.arch.cr2 = vmcb12->save.cr2;

	kvm_rax_write(&svm->vcpu, vmcb12->save.rax);
	kvm_rsp_write(&svm->vcpu, vmcb12->save.rsp);
	kvm_rip_write(&svm->vcpu, vmcb12->save.rip);

	/* In case we don't even reach vcpu_run, the fields are not updated */
	svm->vmcb->save.rax = vmcb12->save.rax;
	svm->vmcb->save.rsp = vmcb12->save.rsp;
	svm->vmcb->save.rip = vmcb12->save.rip;

	/* These bits will be set properly on the first execution when new_vmc12 is true */
	if (unlikely(new_vmcb12 || vmcb_is_dirty(vmcb12, VMCB_DR))) {
		svm->vmcb->save.dr7 = svm->nested.save.dr7 | DR7_FIXED_1;
		svm->vcpu.arch.dr6  = svm->nested.save.dr6 | DR6_ACTIVE_LOW;
		vmcb_mark_dirty(svm->vmcb, VMCB_DR);
	}
}

static void nested_vmcb02_prepare_control(struct vcpu_svm *svm)
{
	const u32 int_ctl_vmcb01_bits =
		V_INTR_MASKING_MASK | V_GIF_MASK | V_GIF_ENABLE_MASK;

	const u32 int_ctl_vmcb12_bits = V_TPR_MASK | V_IRQ_INJECTION_BITS_MASK;

	struct kvm_vcpu *vcpu = &svm->vcpu;

	/*
	 * Filled at exit: exit_code, exit_code_hi, exit_info_1, exit_info_2,
	 * exit_int_info, exit_int_info_err, next_rip, insn_len, insn_bytes.
	 */

	/*
	 * Also covers avic_vapic_bar, avic_backing_page, avic_logical_id,
	 * avic_physical_id.
	 */
	WARN_ON(kvm_apicv_activated(svm->vcpu.kvm));

	/* Copied from vmcb01.  msrpm_base can be overwritten later.  */
	svm->vmcb->control.nested_ctl = svm->vmcb01.ptr->control.nested_ctl;
	svm->vmcb->control.iopm_base_pa = svm->vmcb01.ptr->control.iopm_base_pa;
	svm->vmcb->control.msrpm_base_pa = svm->vmcb01.ptr->control.msrpm_base_pa;

	/* Done at vmrun: asid.  */

	/* Also overwritten later if necessary.  */
	svm->vmcb->control.tlb_ctl = TLB_CONTROL_DO_NOTHING;

	/* nested_cr3.  */
	if (nested_npt_enabled(svm))
		nested_svm_init_mmu_context(vcpu);

	vcpu->arch.tsc_offset = kvm_calc_nested_tsc_offset(
			vcpu->arch.l1_tsc_offset,
			svm->nested.ctl.tsc_offset,
			svm->tsc_ratio_msr);

	svm->vmcb->control.tsc_offset = vcpu->arch.tsc_offset;

	if (svm->tsc_ratio_msr != kvm_default_tsc_scaling_ratio) {
		WARN_ON(!svm->tsc_scaling_enabled);
		nested_svm_update_tsc_ratio_msr(vcpu);
	}

	svm->vmcb->control.int_ctl             =
		(svm->nested.ctl.int_ctl & int_ctl_vmcb12_bits) |
		(svm->vmcb01.ptr->control.int_ctl & int_ctl_vmcb01_bits);

	svm->vmcb->control.int_vector          = svm->nested.ctl.int_vector;
	svm->vmcb->control.int_state           = svm->nested.ctl.int_state;
	svm->vmcb->control.event_inj           = svm->nested.ctl.event_inj;
	svm->vmcb->control.event_inj_err       = svm->nested.ctl.event_inj_err;

	nested_svm_transition_tlb_flush(vcpu);

	/* Enter Guest-Mode */
	enter_guest_mode(vcpu);

	/*
	 * Merge guest and host intercepts - must be called with vcpu in
	 * guest-mode to take effect.
	 */
	recalc_intercepts(svm);
}

static void nested_svm_copy_common_state(struct vmcb *from_vmcb, struct vmcb *to_vmcb)
{
	/*
	 * Some VMCB state is shared between L1 and L2 and thus has to be
	 * moved at the time of nested vmrun and vmexit.
	 *
	 * VMLOAD/VMSAVE state would also belong in this category, but KVM
	 * always performs VMLOAD and VMSAVE from the VMCB01.
	 */
	to_vmcb->save.spec_ctrl = from_vmcb->save.spec_ctrl;
}

int enter_svm_guest_mode(struct kvm_vcpu *vcpu, u64 vmcb12_gpa,
			 struct vmcb *vmcb12, bool from_vmrun)
{
	struct vcpu_svm *svm = to_svm(vcpu);
	int ret;

	trace_kvm_nested_vmrun(svm->vmcb->save.rip, vmcb12_gpa,
			       vmcb12->save.rip,
			       vmcb12->control.int_ctl,
			       vmcb12->control.event_inj,
			       vmcb12->control.nested_ctl);

	trace_kvm_nested_intercepts(vmcb12->control.intercepts[INTERCEPT_CR] & 0xffff,
				    vmcb12->control.intercepts[INTERCEPT_CR] >> 16,
				    vmcb12->control.intercepts[INTERCEPT_EXCEPTION],
				    vmcb12->control.intercepts[INTERCEPT_WORD3],
				    vmcb12->control.intercepts[INTERCEPT_WORD4],
				    vmcb12->control.intercepts[INTERCEPT_WORD5]);


	svm->nested.vmcb12_gpa = vmcb12_gpa;

	WARN_ON(svm->vmcb == svm->nested.vmcb02.ptr);

	nested_svm_copy_common_state(svm->vmcb01.ptr, svm->nested.vmcb02.ptr);

	svm_switch_vmcb(svm, &svm->nested.vmcb02);
	nested_vmcb02_prepare_control(svm);
	nested_vmcb02_prepare_save(svm, vmcb12);

	ret = nested_svm_load_cr3(&svm->vcpu, svm->nested.save.cr3,
				  nested_npt_enabled(svm), from_vmrun);
	if (ret)
		return ret;

	if (!npt_enabled)
		vcpu->arch.mmu->inject_page_fault = svm_inject_page_fault_nested;

	if (!from_vmrun)
		kvm_make_request(KVM_REQ_GET_NESTED_STATE_PAGES, vcpu);

	svm_set_gif(svm, true);

	return 0;
}

int nested_svm_vmrun(struct kvm_vcpu *vcpu)
{
	struct vcpu_svm *svm = to_svm(vcpu);
	int ret;
	struct vmcb *vmcb12;
	struct kvm_host_map map;
	u64 vmcb12_gpa;

	if (!svm->nested.hsave_msr) {
		kvm_inject_gp(vcpu, 0);
		return 1;
	}

	if (is_smm(vcpu)) {
		kvm_queue_exception(vcpu, UD_VECTOR);
		return 1;
	}

	vmcb12_gpa = svm->vmcb->save.rax;
	ret = kvm_vcpu_map(vcpu, gpa_to_gfn(vmcb12_gpa), &map);
	if (ret == -EINVAL) {
		kvm_inject_gp(vcpu, 0);
		return 1;
	} else if (ret) {
		return kvm_skip_emulated_instruction(vcpu);
	}

	ret = kvm_skip_emulated_instruction(vcpu);

	vmcb12 = map.hva;

	if (WARN_ON_ONCE(!svm->nested.initialized))
		return -EINVAL;

	nested_copy_vmcb_control_to_cache(svm, &vmcb12->control);
	nested_copy_vmcb_save_to_cache(svm, &vmcb12->save);

	if (!nested_vmcb_check_save(vcpu) ||
	    !nested_vmcb_check_controls(vcpu)) {
		vmcb12->control.exit_code    = SVM_EXIT_ERR;
		vmcb12->control.exit_code_hi = 0;
		vmcb12->control.exit_info_1  = 0;
		vmcb12->control.exit_info_2  = 0;
		goto out;
	}

	/*
	 * Since vmcb01 is not in use, we can use it to store some of the L1
	 * state.
	 */
	svm->vmcb01.ptr->save.efer   = vcpu->arch.efer;
	svm->vmcb01.ptr->save.cr0    = kvm_read_cr0(vcpu);
	svm->vmcb01.ptr->save.cr4    = vcpu->arch.cr4;
	svm->vmcb01.ptr->save.rflags = kvm_get_rflags(vcpu);
	svm->vmcb01.ptr->save.rip    = kvm_rip_read(vcpu);

	if (!npt_enabled)
		svm->vmcb01.ptr->save.cr3 = kvm_read_cr3(vcpu);

	svm->nested.nested_run_pending = 1;

	if (enter_svm_guest_mode(vcpu, vmcb12_gpa, vmcb12, true))
		goto out_exit_err;

	if (nested_svm_vmrun_msrpm(svm))
		goto out;

out_exit_err:
	svm->nested.nested_run_pending = 0;

	svm->vmcb->control.exit_code    = SVM_EXIT_ERR;
	svm->vmcb->control.exit_code_hi = 0;
	svm->vmcb->control.exit_info_1  = 0;
	svm->vmcb->control.exit_info_2  = 0;

	nested_svm_vmexit(svm);

out:
	kvm_vcpu_unmap(vcpu, &map, true);

	return ret;
}

/* Copy state save area fields which are handled by VMRUN */
void svm_copy_vmrun_state(struct vmcb_save_area *to_save,
			  struct vmcb_save_area *from_save)
{
	to_save->es = from_save->es;
	to_save->cs = from_save->cs;
	to_save->ss = from_save->ss;
	to_save->ds = from_save->ds;
	to_save->gdtr = from_save->gdtr;
	to_save->idtr = from_save->idtr;
	to_save->rflags = from_save->rflags | X86_EFLAGS_FIXED;
	to_save->efer = from_save->efer;
	to_save->cr0 = from_save->cr0;
	to_save->cr3 = from_save->cr3;
	to_save->cr4 = from_save->cr4;
	to_save->rax = from_save->rax;
	to_save->rsp = from_save->rsp;
	to_save->rip = from_save->rip;
	to_save->cpl = 0;
}

void svm_copy_vmloadsave_state(struct vmcb *to_vmcb, struct vmcb *from_vmcb)
{
	to_vmcb->save.fs = from_vmcb->save.fs;
	to_vmcb->save.gs = from_vmcb->save.gs;
	to_vmcb->save.tr = from_vmcb->save.tr;
	to_vmcb->save.ldtr = from_vmcb->save.ldtr;
	to_vmcb->save.kernel_gs_base = from_vmcb->save.kernel_gs_base;
	to_vmcb->save.star = from_vmcb->save.star;
	to_vmcb->save.lstar = from_vmcb->save.lstar;
	to_vmcb->save.cstar = from_vmcb->save.cstar;
	to_vmcb->save.sfmask = from_vmcb->save.sfmask;
	to_vmcb->save.sysenter_cs = from_vmcb->save.sysenter_cs;
	to_vmcb->save.sysenter_esp = from_vmcb->save.sysenter_esp;
	to_vmcb->save.sysenter_eip = from_vmcb->save.sysenter_eip;
}

int nested_svm_vmexit(struct vcpu_svm *svm)
{
	struct kvm_vcpu *vcpu = &svm->vcpu;
	struct vmcb *vmcb12;
	struct vmcb *vmcb = svm->vmcb;
	struct kvm_host_map map;
	int rc;

	/* Triple faults in L2 should never escape. */
	WARN_ON_ONCE(kvm_check_request(KVM_REQ_TRIPLE_FAULT, vcpu));

	rc = kvm_vcpu_map(vcpu, gpa_to_gfn(svm->nested.vmcb12_gpa), &map);
	if (rc) {
		if (rc == -EINVAL)
			kvm_inject_gp(vcpu, 0);
		return 1;
	}

	vmcb12 = map.hva;

	/* Exit Guest-Mode */
	leave_guest_mode(vcpu);
	svm->nested.vmcb12_gpa = 0;
	WARN_ON_ONCE(svm->nested.nested_run_pending);

	kvm_clear_request(KVM_REQ_GET_NESTED_STATE_PAGES, vcpu);

	/* in case we halted in L2 */
	svm->vcpu.arch.mp_state = KVM_MP_STATE_RUNNABLE;

	/* Give the current vmcb to the guest */

	vmcb12->save.es     = vmcb->save.es;
	vmcb12->save.cs     = vmcb->save.cs;
	vmcb12->save.ss     = vmcb->save.ss;
	vmcb12->save.ds     = vmcb->save.ds;
	vmcb12->save.gdtr   = vmcb->save.gdtr;
	vmcb12->save.idtr   = vmcb->save.idtr;
	vmcb12->save.efer   = svm->vcpu.arch.efer;
	vmcb12->save.cr0    = kvm_read_cr0(vcpu);
	vmcb12->save.cr3    = kvm_read_cr3(vcpu);
	vmcb12->save.cr2    = vmcb->save.cr2;
	vmcb12->save.cr4    = svm->vcpu.arch.cr4;
	vmcb12->save.rflags = kvm_get_rflags(vcpu);
	vmcb12->save.rip    = kvm_rip_read(vcpu);
	vmcb12->save.rsp    = kvm_rsp_read(vcpu);
	vmcb12->save.rax    = kvm_rax_read(vcpu);
	vmcb12->save.dr7    = vmcb->save.dr7;
	vmcb12->save.dr6    = svm->vcpu.arch.dr6;
	vmcb12->save.cpl    = vmcb->save.cpl;

	vmcb12->control.int_state         = vmcb->control.int_state;
	vmcb12->control.exit_code         = vmcb->control.exit_code;
	vmcb12->control.exit_code_hi      = vmcb->control.exit_code_hi;
	vmcb12->control.exit_info_1       = vmcb->control.exit_info_1;
	vmcb12->control.exit_info_2       = vmcb->control.exit_info_2;

	if (vmcb12->control.exit_code != SVM_EXIT_ERR)
		nested_save_pending_event_to_vmcb12(svm, vmcb12);

	if (svm->nrips_enabled)
		vmcb12->control.next_rip  = vmcb->control.next_rip;

	vmcb12->control.int_ctl           = svm->nested.ctl.int_ctl;
	vmcb12->control.tlb_ctl           = svm->nested.ctl.tlb_ctl;
	vmcb12->control.event_inj         = svm->nested.ctl.event_inj;
	vmcb12->control.event_inj_err     = svm->nested.ctl.event_inj_err;

	nested_svm_copy_common_state(svm->nested.vmcb02.ptr, svm->vmcb01.ptr);

	svm_switch_vmcb(svm, &svm->vmcb01);

	/*
	 * On vmexit the  GIF is set to false and
	 * no event can be injected in L1.
	 */
	svm_set_gif(svm, false);
	svm->vmcb->control.exit_int_info = 0;

	svm->vcpu.arch.tsc_offset = svm->vcpu.arch.l1_tsc_offset;
	if (svm->vmcb->control.tsc_offset != svm->vcpu.arch.tsc_offset) {
		svm->vmcb->control.tsc_offset = svm->vcpu.arch.tsc_offset;
		vmcb_mark_dirty(svm->vmcb, VMCB_INTERCEPTS);
	}

	if (svm->tsc_ratio_msr != kvm_default_tsc_scaling_ratio) {
		WARN_ON(!svm->tsc_scaling_enabled);
		vcpu->arch.tsc_scaling_ratio = vcpu->arch.l1_tsc_scaling_ratio;
		svm_write_tsc_multiplier(vcpu, vcpu->arch.tsc_scaling_ratio);
	}

	svm->nested.ctl.nested_cr3 = 0;

	/*
	 * Restore processor state that had been saved in vmcb01
	 */
	kvm_set_rflags(vcpu, svm->vmcb->save.rflags);
	svm_set_efer(vcpu, svm->vmcb->save.efer);
	svm_set_cr0(vcpu, svm->vmcb->save.cr0 | X86_CR0_PE);
	svm_set_cr4(vcpu, svm->vmcb->save.cr4);
	kvm_rax_write(vcpu, svm->vmcb->save.rax);
	kvm_rsp_write(vcpu, svm->vmcb->save.rsp);
	kvm_rip_write(vcpu, svm->vmcb->save.rip);

	svm->vcpu.arch.dr7 = DR7_FIXED_1;
	kvm_update_dr7(&svm->vcpu);

	trace_kvm_nested_vmexit_inject(vmcb12->control.exit_code,
				       vmcb12->control.exit_info_1,
				       vmcb12->control.exit_info_2,
				       vmcb12->control.exit_int_info,
				       vmcb12->control.exit_int_info_err,
				       KVM_ISA_SVM);

	kvm_vcpu_unmap(vcpu, &map, true);

	nested_svm_transition_tlb_flush(vcpu);

	nested_svm_uninit_mmu_context(vcpu);

	rc = nested_svm_load_cr3(vcpu, svm->vmcb->save.cr3, false, true);
	if (rc)
		return 1;

	/*
	 * Drop what we picked up for L2 via svm_complete_interrupts() so it
	 * doesn't end up in L1.
	 */
	svm->vcpu.arch.nmi_injected = false;
	kvm_clear_exception_queue(vcpu);
	kvm_clear_interrupt_queue(vcpu);

	/*
	 * If we are here following the completion of a VMRUN that
	 * is being single-stepped, queue the pending #DB intercept
	 * right now so that it an be accounted for before we execute
	 * L1's next instruction.
	 */
	if (unlikely(svm->vmcb->save.rflags & X86_EFLAGS_TF))
		kvm_queue_exception(&(svm->vcpu), DB_VECTOR);

	return 0;
}

static void nested_svm_triple_fault(struct kvm_vcpu *vcpu)
{
	nested_svm_simple_vmexit(to_svm(vcpu), SVM_EXIT_SHUTDOWN);
}

int svm_allocate_nested(struct vcpu_svm *svm)
{
	struct page *vmcb02_page;

	if (svm->nested.initialized)
		return 0;

	vmcb02_page = alloc_page(GFP_KERNEL_ACCOUNT | __GFP_ZERO);
	if (!vmcb02_page)
		return -ENOMEM;
	svm->nested.vmcb02.ptr = page_address(vmcb02_page);
	svm->nested.vmcb02.pa = __sme_set(page_to_pfn(vmcb02_page) << PAGE_SHIFT);

	svm->nested.msrpm = svm_vcpu_alloc_msrpm();
	if (!svm->nested.msrpm)
		goto err_free_vmcb02;
	svm_vcpu_init_msrpm(&svm->vcpu, svm->nested.msrpm);

	svm->nested.initialized = true;
	return 0;

err_free_vmcb02:
	__free_page(vmcb02_page);
	return -ENOMEM;
}

void svm_free_nested(struct vcpu_svm *svm)
{
	if (!svm->nested.initialized)
		return;

	svm_vcpu_free_msrpm(svm->nested.msrpm);
	svm->nested.msrpm = NULL;

	__free_page(virt_to_page(svm->nested.vmcb02.ptr));
	svm->nested.vmcb02.ptr = NULL;

	/*
	 * When last_vmcb12_gpa matches the current vmcb12 gpa,
	 * some vmcb12 fields are not loaded if they are marked clean
	 * in the vmcb12, since in this case they are up to date already.
	 *
	 * When the vmcb02 is freed, this optimization becomes invalid.
	 */
	svm->nested.last_vmcb12_gpa = INVALID_GPA;

	svm->nested.initialized = false;
}

/*
 * Forcibly leave nested mode in order to be able to reset the VCPU later on.
 */
void svm_leave_nested(struct kvm_vcpu *vcpu)
{
	struct vcpu_svm *svm = to_svm(vcpu);

	if (is_guest_mode(vcpu)) {
		svm->nested.nested_run_pending = 0;
		svm->nested.vmcb12_gpa = INVALID_GPA;

		leave_guest_mode(vcpu);

		svm_switch_vmcb(svm, &svm->vmcb01);

		nested_svm_uninit_mmu_context(vcpu);
		vmcb_mark_all_dirty(svm->vmcb);
	}

	kvm_clear_request(KVM_REQ_GET_NESTED_STATE_PAGES, vcpu);
}

static int nested_svm_exit_handled_msr(struct vcpu_svm *svm)
{
	u32 offset, msr, value;
	int write, mask;

	if (!(vmcb12_is_intercept(&svm->nested.ctl, INTERCEPT_MSR_PROT)))
		return NESTED_EXIT_HOST;

	msr    = svm->vcpu.arch.regs[VCPU_REGS_RCX];
	offset = svm_msrpm_offset(msr);
	write  = svm->vmcb->control.exit_info_1 & 1;
	mask   = 1 << ((2 * (msr & 0xf)) + write);

	if (offset == MSR_INVALID)
		return NESTED_EXIT_DONE;

	/* Offset is in 32 bit units but need in 8 bit units */
	offset *= 4;

	if (kvm_vcpu_read_guest(&svm->vcpu, svm->nested.ctl.msrpm_base_pa + offset, &value, 4))
		return NESTED_EXIT_DONE;

	return (value & mask) ? NESTED_EXIT_DONE : NESTED_EXIT_HOST;
}

static int nested_svm_intercept_ioio(struct vcpu_svm *svm)
{
	unsigned port, size, iopm_len;
	u16 val, mask;
	u8 start_bit;
	u64 gpa;

	if (!(vmcb12_is_intercept(&svm->nested.ctl, INTERCEPT_IOIO_PROT)))
		return NESTED_EXIT_HOST;

	port = svm->vmcb->control.exit_info_1 >> 16;
	size = (svm->vmcb->control.exit_info_1 & SVM_IOIO_SIZE_MASK) >>
		SVM_IOIO_SIZE_SHIFT;
	gpa  = svm->nested.ctl.iopm_base_pa + (port / 8);
	start_bit = port % 8;
	iopm_len = (start_bit + size > 8) ? 2 : 1;
	mask = (0xf >> (4 - size)) << start_bit;
	val = 0;

	if (kvm_vcpu_read_guest(&svm->vcpu, gpa, &val, iopm_len))
		return NESTED_EXIT_DONE;

	return (val & mask) ? NESTED_EXIT_DONE : NESTED_EXIT_HOST;
}

static int nested_svm_intercept(struct vcpu_svm *svm)
{
	u32 exit_code = svm->vmcb->control.exit_code;
	int vmexit = NESTED_EXIT_HOST;

	switch (exit_code) {
	case SVM_EXIT_MSR:
		vmexit = nested_svm_exit_handled_msr(svm);
		break;
	case SVM_EXIT_IOIO:
		vmexit = nested_svm_intercept_ioio(svm);
		break;
	case SVM_EXIT_READ_CR0 ... SVM_EXIT_WRITE_CR8: {
		if (vmcb12_is_intercept(&svm->nested.ctl, exit_code))
			vmexit = NESTED_EXIT_DONE;
		break;
	}
	case SVM_EXIT_READ_DR0 ... SVM_EXIT_WRITE_DR7: {
		if (vmcb12_is_intercept(&svm->nested.ctl, exit_code))
			vmexit = NESTED_EXIT_DONE;
		break;
	}
	case SVM_EXIT_EXCP_BASE ... SVM_EXIT_EXCP_BASE + 0x1f: {
		/*
		 * Host-intercepted exceptions have been checked already in
		 * nested_svm_exit_special.  There is nothing to do here,
		 * the vmexit is injected by svm_check_nested_events.
		 */
		vmexit = NESTED_EXIT_DONE;
		break;
	}
	case SVM_EXIT_ERR: {
		vmexit = NESTED_EXIT_DONE;
		break;
	}
	default: {
		if (vmcb12_is_intercept(&svm->nested.ctl, exit_code))
			vmexit = NESTED_EXIT_DONE;
	}
	}

	return vmexit;
}

int nested_svm_exit_handled(struct vcpu_svm *svm)
{
	int vmexit;

	vmexit = nested_svm_intercept(svm);

	if (vmexit == NESTED_EXIT_DONE)
		nested_svm_vmexit(svm);

	return vmexit;
}

int nested_svm_check_permissions(struct kvm_vcpu *vcpu)
{
	if (!(vcpu->arch.efer & EFER_SVME) || !is_paging(vcpu)) {
		kvm_queue_exception(vcpu, UD_VECTOR);
		return 1;
	}

	if (to_svm(vcpu)->vmcb->save.cpl) {
		kvm_inject_gp(vcpu, 0);
		return 1;
	}

	return 0;
}

static bool nested_exit_on_exception(struct vcpu_svm *svm)
{
	unsigned int nr = svm->vcpu.arch.exception.nr;

	return (svm->nested.ctl.intercepts[INTERCEPT_EXCEPTION] & BIT(nr));
}

static void nested_svm_inject_exception_vmexit(struct vcpu_svm *svm)
{
	unsigned int nr = svm->vcpu.arch.exception.nr;

	svm->vmcb->control.exit_code = SVM_EXIT_EXCP_BASE + nr;
	svm->vmcb->control.exit_code_hi = 0;

	if (svm->vcpu.arch.exception.has_error_code)
		svm->vmcb->control.exit_info_1 = svm->vcpu.arch.exception.error_code;

	/*
	 * EXITINFO2 is undefined for all exception intercepts other
	 * than #PF.
	 */
	if (nr == PF_VECTOR) {
		if (svm->vcpu.arch.exception.nested_apf)
			svm->vmcb->control.exit_info_2 = svm->vcpu.arch.apf.nested_apf_token;
		else if (svm->vcpu.arch.exception.has_payload)
			svm->vmcb->control.exit_info_2 = svm->vcpu.arch.exception.payload;
		else
			svm->vmcb->control.exit_info_2 = svm->vcpu.arch.cr2;
	} else if (nr == DB_VECTOR) {
		/* See inject_pending_event.  */
		kvm_deliver_exception_payload(&svm->vcpu);
		if (svm->vcpu.arch.dr7 & DR7_GD) {
			svm->vcpu.arch.dr7 &= ~DR7_GD;
			kvm_update_dr7(&svm->vcpu);
		}
	} else
		WARN_ON(svm->vcpu.arch.exception.has_payload);

	nested_svm_vmexit(svm);
}

static inline bool nested_exit_on_init(struct vcpu_svm *svm)
{
	return vmcb12_is_intercept(&svm->nested.ctl, INTERCEPT_INIT);
}

static int svm_check_nested_events(struct kvm_vcpu *vcpu)
{
	struct vcpu_svm *svm = to_svm(vcpu);
	bool block_nested_events =
		kvm_event_needs_reinjection(vcpu) || svm->nested.nested_run_pending;
	struct kvm_lapic *apic = vcpu->arch.apic;

	if (lapic_in_kernel(vcpu) &&
	    test_bit(KVM_APIC_INIT, &apic->pending_events)) {
		if (block_nested_events)
			return -EBUSY;
		if (!nested_exit_on_init(svm))
			return 0;
		nested_svm_simple_vmexit(svm, SVM_EXIT_INIT);
		return 0;
	}

	if (vcpu->arch.exception.pending) {
		/*
		 * Only a pending nested run can block a pending exception.
		 * Otherwise an injected NMI/interrupt should either be
		 * lost or delivered to the nested hypervisor in the EXITINTINFO
		 * vmcb field, while delivering the pending exception.
		 */
		if (svm->nested.nested_run_pending)
                        return -EBUSY;
		if (!nested_exit_on_exception(svm))
			return 0;
		nested_svm_inject_exception_vmexit(svm);
		return 0;
	}

	if (vcpu->arch.smi_pending && !svm_smi_blocked(vcpu)) {
		if (block_nested_events)
			return -EBUSY;
		if (!nested_exit_on_smi(svm))
			return 0;
		nested_svm_simple_vmexit(svm, SVM_EXIT_SMI);
		return 0;
	}

	if (vcpu->arch.nmi_pending && !svm_nmi_blocked(vcpu)) {
		if (block_nested_events)
			return -EBUSY;
		if (!nested_exit_on_nmi(svm))
			return 0;
		nested_svm_simple_vmexit(svm, SVM_EXIT_NMI);
		return 0;
	}

	if (kvm_cpu_has_interrupt(vcpu) && !svm_interrupt_blocked(vcpu)) {
		if (block_nested_events)
			return -EBUSY;
		if (!nested_exit_on_intr(svm))
			return 0;
		trace_kvm_nested_intr_vmexit(svm->vmcb->save.rip);
		nested_svm_simple_vmexit(svm, SVM_EXIT_INTR);
		return 0;
	}

	return 0;
}

int nested_svm_exit_special(struct vcpu_svm *svm)
{
	u32 exit_code = svm->vmcb->control.exit_code;

	switch (exit_code) {
	case SVM_EXIT_INTR:
	case SVM_EXIT_NMI:
	case SVM_EXIT_NPF:
		return NESTED_EXIT_HOST;
	case SVM_EXIT_EXCP_BASE ... SVM_EXIT_EXCP_BASE + 0x1f: {
		u32 excp_bits = 1 << (exit_code - SVM_EXIT_EXCP_BASE);

		if (svm->vmcb01.ptr->control.intercepts[INTERCEPT_EXCEPTION] &
		    excp_bits)
			return NESTED_EXIT_HOST;
		else if (exit_code == SVM_EXIT_EXCP_BASE + PF_VECTOR &&
			 svm->vcpu.arch.apf.host_apf_flags)
			/* Trap async PF even if not shadowing */
			return NESTED_EXIT_HOST;
		break;
	}
	default:
		break;
	}

	return NESTED_EXIT_CONTINUE;
}

void nested_svm_update_tsc_ratio_msr(struct kvm_vcpu *vcpu)
{
	struct vcpu_svm *svm = to_svm(vcpu);

	vcpu->arch.tsc_scaling_ratio =
		kvm_calc_nested_tsc_multiplier(vcpu->arch.l1_tsc_scaling_ratio,
					       svm->tsc_ratio_msr);
	svm_write_tsc_multiplier(vcpu, vcpu->arch.tsc_scaling_ratio);
}

/* Inverse operation of nested_copy_vmcb_control_to_cache(). asid is copied too. */
static void nested_copy_vmcb_cache_to_control(struct vmcb_control_area *dst,
					      struct vmcb_ctrl_area_cached *from)
{
	unsigned int i;

	memset(dst, 0, sizeof(struct vmcb_control_area));

	for (i = 0; i < MAX_INTERCEPT; i++)
		dst->intercepts[i] = from->intercepts[i];

	dst->iopm_base_pa         = from->iopm_base_pa;
	dst->msrpm_base_pa        = from->msrpm_base_pa;
	dst->tsc_offset           = from->tsc_offset;
	dst->asid                 = from->asid;
	dst->tlb_ctl              = from->tlb_ctl;
	dst->int_ctl              = from->int_ctl;
	dst->int_vector           = from->int_vector;
	dst->int_state            = from->int_state;
	dst->exit_code            = from->exit_code;
	dst->exit_code_hi         = from->exit_code_hi;
	dst->exit_info_1          = from->exit_info_1;
	dst->exit_info_2          = from->exit_info_2;
	dst->exit_int_info        = from->exit_int_info;
	dst->exit_int_info_err    = from->exit_int_info_err;
	dst->nested_ctl           = from->nested_ctl;
	dst->event_inj            = from->event_inj;
	dst->event_inj_err        = from->event_inj_err;
	dst->nested_cr3           = from->nested_cr3;
	dst->virt_ext              = from->virt_ext;
	dst->pause_filter_count   = from->pause_filter_count;
	dst->pause_filter_thresh  = from->pause_filter_thresh;
}

static int svm_get_nested_state(struct kvm_vcpu *vcpu,
				struct kvm_nested_state __user *user_kvm_nested_state,
				u32 user_data_size)
{
	struct vcpu_svm *svm;
	struct vmcb_control_area *ctl;
	unsigned long r;
	struct kvm_nested_state kvm_state = {
		.flags = 0,
		.format = KVM_STATE_NESTED_FORMAT_SVM,
		.size = sizeof(kvm_state),
	};
	struct vmcb __user *user_vmcb = (struct vmcb __user *)
		&user_kvm_nested_state->data.svm[0];

	if (!vcpu)
		return kvm_state.size + KVM_STATE_NESTED_SVM_VMCB_SIZE;

	svm = to_svm(vcpu);

	if (user_data_size < kvm_state.size)
		goto out;

	/* First fill in the header and copy it out.  */
	if (is_guest_mode(vcpu)) {
		kvm_state.hdr.svm.vmcb_pa = svm->nested.vmcb12_gpa;
		kvm_state.size += KVM_STATE_NESTED_SVM_VMCB_SIZE;
		kvm_state.flags |= KVM_STATE_NESTED_GUEST_MODE;

		if (svm->nested.nested_run_pending)
			kvm_state.flags |= KVM_STATE_NESTED_RUN_PENDING;
	}

	if (gif_set(svm))
		kvm_state.flags |= KVM_STATE_NESTED_GIF_SET;

	if (copy_to_user(user_kvm_nested_state, &kvm_state, sizeof(kvm_state)))
		return -EFAULT;

	if (!is_guest_mode(vcpu))
		goto out;

	/*
	 * Copy over the full size of the VMCB rather than just the size
	 * of the structs.
	 */
	if (clear_user(user_vmcb, KVM_STATE_NESTED_SVM_VMCB_SIZE))
		return -EFAULT;

	ctl = kzalloc(sizeof(*ctl), GFP_KERNEL);
	if (!ctl)
		return -ENOMEM;

	nested_copy_vmcb_cache_to_control(ctl, &svm->nested.ctl);
	r = copy_to_user(&user_vmcb->control, ctl,
			 sizeof(user_vmcb->control));
	kfree(ctl);
	if (r)
		return -EFAULT;

	if (copy_to_user(&user_vmcb->save, &svm->vmcb01.ptr->save,
			 sizeof(user_vmcb->save)))
		return -EFAULT;
out:
	return kvm_state.size;
}

static int svm_set_nested_state(struct kvm_vcpu *vcpu,
				struct kvm_nested_state __user *user_kvm_nested_state,
				struct kvm_nested_state *kvm_state)
{
	struct vcpu_svm *svm = to_svm(vcpu);
	struct vmcb __user *user_vmcb = (struct vmcb __user *)
		&user_kvm_nested_state->data.svm[0];
	struct vmcb_control_area *ctl;
	struct vmcb_save_area *save;
	struct vmcb_save_area_cached save_cached;
	struct vmcb_ctrl_area_cached ctl_cached;
	unsigned long cr0;
	int ret;

	BUILD_BUG_ON(sizeof(struct vmcb_control_area) + sizeof(struct vmcb_save_area) >
		     KVM_STATE_NESTED_SVM_VMCB_SIZE);

	if (kvm_state->format != KVM_STATE_NESTED_FORMAT_SVM)
		return -EINVAL;

	if (kvm_state->flags & ~(KVM_STATE_NESTED_GUEST_MODE |
				 KVM_STATE_NESTED_RUN_PENDING |
				 KVM_STATE_NESTED_GIF_SET))
		return -EINVAL;

	/*
	 * If in guest mode, vcpu->arch.efer actually refers to the L2 guest's
	 * EFER.SVME, but EFER.SVME still has to be 1 for VMRUN to succeed.
	 */
	if (!(vcpu->arch.efer & EFER_SVME)) {
		/* GIF=1 and no guest mode are required if SVME=0.  */
		if (kvm_state->flags != KVM_STATE_NESTED_GIF_SET)
			return -EINVAL;
	}

	/* SMM temporarily disables SVM, so we cannot be in guest mode.  */
	if (is_smm(vcpu) && (kvm_state->flags & KVM_STATE_NESTED_GUEST_MODE))
		return -EINVAL;

	if (!(kvm_state->flags & KVM_STATE_NESTED_GUEST_MODE)) {
		svm_leave_nested(vcpu);
		svm_set_gif(svm, !!(kvm_state->flags & KVM_STATE_NESTED_GIF_SET));
		return 0;
	}

	if (!page_address_valid(vcpu, kvm_state->hdr.svm.vmcb_pa))
		return -EINVAL;
	if (kvm_state->size < sizeof(*kvm_state) + KVM_STATE_NESTED_SVM_VMCB_SIZE)
		return -EINVAL;

	ret  = -ENOMEM;
	ctl  = kzalloc(sizeof(*ctl),  GFP_KERNEL_ACCOUNT);
	save = kzalloc(sizeof(*save), GFP_KERNEL_ACCOUNT);
	if (!ctl || !save)
		goto out_free;

	ret = -EFAULT;
	if (copy_from_user(ctl, &user_vmcb->control, sizeof(*ctl)))
		goto out_free;
	if (copy_from_user(save, &user_vmcb->save, sizeof(*save)))
		goto out_free;

	ret = -EINVAL;
	__nested_copy_vmcb_control_to_cache(&ctl_cached, ctl);
	if (!__nested_vmcb_check_controls(vcpu, &ctl_cached))
		goto out_free;

	/*
	 * Processor state contains L2 state.  Check that it is
	 * valid for guest mode (see nested_vmcb_check_save).
	 */
	cr0 = kvm_read_cr0(vcpu);
        if (((cr0 & X86_CR0_CD) == 0) && (cr0 & X86_CR0_NW))
		goto out_free;

	/*
	 * Validate host state saved from before VMRUN (see
	 * nested_svm_check_permissions).
	 */
	__nested_copy_vmcb_save_to_cache(&save_cached, save);
	if (!(save->cr0 & X86_CR0_PG) ||
	    !(save->cr0 & X86_CR0_PE) ||
	    (save->rflags & X86_EFLAGS_VM) ||
	    !__nested_vmcb_check_save(vcpu, &save_cached))
		goto out_free;

	/*
	 * While the nested guest CR3 is already checked and set by
	 * KVM_SET_SREGS, it was set when nested state was yet loaded,
	 * thus MMU might not be initialized correctly.
	 * Set it again to fix this.
	 */

	ret = nested_svm_load_cr3(&svm->vcpu, vcpu->arch.cr3,
				  nested_npt_enabled(svm), false);
	if (WARN_ON_ONCE(ret))
		goto out_free;


	/*
	 * All checks done, we can enter guest mode. Userspace provides
	 * vmcb12.control, which will be combined with L1 and stored into
	 * vmcb02, and the L1 save state which we store in vmcb01.
	 * L2 registers if needed are moved from the current VMCB to VMCB02.
	 */

	if (is_guest_mode(vcpu))
		svm_leave_nested(vcpu);
	else
		svm->nested.vmcb02.ptr->save = svm->vmcb01.ptr->save;

	svm_set_gif(svm, !!(kvm_state->flags & KVM_STATE_NESTED_GIF_SET));

	svm->nested.nested_run_pending =
		!!(kvm_state->flags & KVM_STATE_NESTED_RUN_PENDING);

	svm->nested.vmcb12_gpa = kvm_state->hdr.svm.vmcb_pa;

	svm_copy_vmrun_state(&svm->vmcb01.ptr->save, save);
	nested_copy_vmcb_control_to_cache(svm, ctl);

	svm_switch_vmcb(svm, &svm->nested.vmcb02);
	nested_vmcb02_prepare_control(svm);
	kvm_make_request(KVM_REQ_GET_NESTED_STATE_PAGES, vcpu);
	ret = 0;
out_free:
	kfree(save);
	kfree(ctl);

	return ret;
}

static bool svm_get_nested_state_pages(struct kvm_vcpu *vcpu)
{
	struct vcpu_svm *svm = to_svm(vcpu);

	if (WARN_ON(!is_guest_mode(vcpu)))
		return true;

	if (!vcpu->arch.pdptrs_from_userspace &&
	    !nested_npt_enabled(svm) && is_pae_paging(vcpu))
		/*
		 * Reload the guest's PDPTRs since after a migration
		 * the guest CR3 might be restored prior to setting the nested
		 * state which can lead to a load of wrong PDPTRs.
		 */
		if (CC(!load_pdptrs(vcpu, vcpu->arch.cr3)))
			return false;

	if (!nested_svm_vmrun_msrpm(svm)) {
		vcpu->run->exit_reason = KVM_EXIT_INTERNAL_ERROR;
		vcpu->run->internal.suberror =
			KVM_INTERNAL_ERROR_EMULATION;
		vcpu->run->internal.ndata = 0;
		return false;
	}

	return true;
}

struct kvm_x86_nested_ops svm_nested_ops = {
	.leave_nested = svm_leave_nested,
	.check_events = svm_check_nested_events,
	.triple_fault = nested_svm_triple_fault,
	.get_nested_state_pages = svm_get_nested_state_pages,
	.get_state = svm_get_nested_state,
	.set_state = svm_set_nested_state,
};<|MERGE_RESOLUTION|>--- conflicted
+++ resolved
@@ -338,7 +338,6 @@
 {
 	__nested_copy_vmcb_control_to_cache(&svm->nested.ctl, control);
 }
-<<<<<<< HEAD
 
 static void __nested_copy_vmcb_save_to_cache(struct vmcb_save_area_cached *to,
 					     struct vmcb_save_area *from)
@@ -352,21 +351,6 @@
 	to->cr3 = from->cr3;
 	to->cr4 = from->cr4;
 
-=======
-
-static void __nested_copy_vmcb_save_to_cache(struct vmcb_save_area_cached *to,
-					     struct vmcb_save_area *from)
-{
-	/*
-	 * Copy only fields that are validated, as we need them
-	 * to avoid TOC/TOU races.
-	 */
-	to->efer = from->efer;
-	to->cr0 = from->cr0;
-	to->cr3 = from->cr3;
-	to->cr4 = from->cr4;
-
->>>>>>> ed9f4f96
 	to->dr6 = from->dr6;
 	to->dr7 = from->dr7;
 }
