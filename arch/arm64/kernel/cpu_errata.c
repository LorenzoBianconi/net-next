--- conflicted
+++ resolved
@@ -782,10 +782,7 @@
 	MIDR_RANGE(MIDR_CORTEX_A76, 0, 0, 3, 1),
 	/* Kryo4xx Gold (rcpe to rfpf) => (r0p0 to r3p1) */
 	MIDR_RANGE(MIDR_QCOM_KRYO_4XX_GOLD, 0xc, 0xe, 0xf, 0xf),
-<<<<<<< HEAD
-=======
-	{},
->>>>>>> 935ace2f
+	{},
 };
 #endif
 
