/* SPDX-License-Identifier: GPL-2.0-only */
/*
 * Copyright (C) 2019 SiFive
 */

#ifndef _ASM_RISCV_SET_MEMORY_H
#define _ASM_RISCV_SET_MEMORY_H

#ifndef __ASSEMBLY__
/*
 * Functions to change memory attributes.
 */
#ifdef CONFIG_MMU
int set_memory_ro(unsigned long addr, int numpages);
int set_memory_rw(unsigned long addr, int numpages);
int set_memory_x(unsigned long addr, int numpages);
int set_memory_nx(unsigned long addr, int numpages);
int set_memory_rw_nx(unsigned long addr, int numpages);
static __always_inline int set_kernel_memory(char *startp, char *endp,
					     int (*set_memory)(unsigned long start,
							       int num_pages))
{
	unsigned long start = (unsigned long)startp;
	unsigned long end = (unsigned long)endp;
	int num_pages = PAGE_ALIGN(end - start) >> PAGE_SHIFT;

	return set_memory(start, num_pages);
}
#else
static inline int set_memory_ro(unsigned long addr, int numpages) { return 0; }
static inline int set_memory_rw(unsigned long addr, int numpages) { return 0; }
static inline int set_memory_x(unsigned long addr, int numpages) { return 0; }
static inline int set_memory_nx(unsigned long addr, int numpages) { return 0; }
static inline int set_memory_rw_nx(unsigned long addr, int numpages) { return 0; }
<<<<<<< HEAD
#endif

#if defined(CONFIG_64BIT) && defined(CONFIG_STRICT_KERNEL_RWX)
void __init protect_kernel_linear_mapping_text_rodata(void);
#else
static inline void protect_kernel_linear_mapping_text_rodata(void) {}
=======
static inline int set_kernel_memory(char *startp, char *endp,
				    int (*set_memory)(unsigned long start,
						      int num_pages))
{
	return 0;
}
>>>>>>> e5c35fa0
#endif

int set_direct_map_invalid_noflush(struct page *page);
int set_direct_map_default_noflush(struct page *page);
bool kernel_page_present(struct page *page);

#endif /* __ASSEMBLY__ */

#ifdef CONFIG_STRICT_KERNEL_RWX
#ifdef CONFIG_64BIT
#define SECTION_ALIGN (1 << 21)
#else
#define SECTION_ALIGN (1 << 22)
#endif
#else /* !CONFIG_STRICT_KERNEL_RWX */
#define SECTION_ALIGN L1_CACHE_BYTES
#endif /* CONFIG_STRICT_KERNEL_RWX */

#endif /* _ASM_RISCV_SET_MEMORY_H */<|MERGE_RESOLUTION|>--- conflicted
+++ resolved
@@ -32,21 +32,12 @@
 static inline int set_memory_x(unsigned long addr, int numpages) { return 0; }
 static inline int set_memory_nx(unsigned long addr, int numpages) { return 0; }
 static inline int set_memory_rw_nx(unsigned long addr, int numpages) { return 0; }
-<<<<<<< HEAD
-#endif
-
-#if defined(CONFIG_64BIT) && defined(CONFIG_STRICT_KERNEL_RWX)
-void __init protect_kernel_linear_mapping_text_rodata(void);
-#else
-static inline void protect_kernel_linear_mapping_text_rodata(void) {}
-=======
 static inline int set_kernel_memory(char *startp, char *endp,
 				    int (*set_memory)(unsigned long start,
 						      int num_pages))
 {
 	return 0;
 }
->>>>>>> e5c35fa0
 #endif
 
 int set_direct_map_invalid_noflush(struct page *page);
