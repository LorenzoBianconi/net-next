// SPDX-License-Identifier: GPL-2.0-only
/*
 * builtin-stat.c
 *
 * Builtin stat command: Give a precise performance counters summary
 * overview about any workload, CPU or specific PID.
 *
 * Sample output:

   $ perf stat ./hackbench 10

  Time: 0.118

  Performance counter stats for './hackbench 10':

       1708.761321 task-clock                #   11.037 CPUs utilized
            41,190 context-switches          #    0.024 M/sec
             6,735 CPU-migrations            #    0.004 M/sec
            17,318 page-faults               #    0.010 M/sec
     5,205,202,243 cycles                    #    3.046 GHz
     3,856,436,920 stalled-cycles-frontend   #   74.09% frontend cycles idle
     1,600,790,871 stalled-cycles-backend    #   30.75% backend  cycles idle
     2,603,501,247 instructions              #    0.50  insns per cycle
                                             #    1.48  stalled cycles per insn
       484,357,498 branches                  #  283.455 M/sec
         6,388,934 branch-misses             #    1.32% of all branches

        0.154822978  seconds time elapsed

 *
 * Copyright (C) 2008-2011, Red Hat Inc, Ingo Molnar <mingo@redhat.com>
 *
 * Improvements and fixes by:
 *
 *   Arjan van de Ven <arjan@linux.intel.com>
 *   Yanmin Zhang <yanmin.zhang@intel.com>
 *   Wu Fengguang <fengguang.wu@intel.com>
 *   Mike Galbraith <efault@gmx.de>
 *   Paul Mackerras <paulus@samba.org>
 *   Jaswinder Singh Rajput <jaswinder@kernel.org>
 */

#include "builtin.h"
#include "util/cgroup.h"
#include <subcmd/parse-options.h>
#include "util/parse-events.h"
#include "util/pmus.h"
#include "util/pmu.h"
#include "util/event.h"
#include "util/evlist.h"
#include "util/evsel.h"
#include "util/debug.h"
#include "util/color.h"
#include "util/stat.h"
#include "util/header.h"
#include "util/cpumap.h"
#include "util/thread_map.h"
#include "util/counts.h"
#include "util/topdown.h"
#include "util/session.h"
#include "util/tool.h"
#include "util/string2.h"
#include "util/metricgroup.h"
#include "util/synthetic-events.h"
#include "util/target.h"
#include "util/time-utils.h"
#include "util/top.h"
#include "util/affinity.h"
#include "util/pfm.h"
#include "util/bpf_counter.h"
#include "util/iostat.h"
#include "util/util.h"
#include "asm/bug.h"

#include <linux/time64.h>
#include <linux/zalloc.h>
#include <api/fs/fs.h>
#include <errno.h>
#include <signal.h>
#include <stdlib.h>
#include <sys/prctl.h>
#include <inttypes.h>
#include <locale.h>
#include <math.h>
#include <sys/types.h>
#include <sys/stat.h>
#include <sys/wait.h>
#include <unistd.h>
#include <sys/time.h>
#include <sys/resource.h>
#include <linux/err.h>

#include <linux/ctype.h>
#include <perf/evlist.h>
#include <internal/threadmap.h>

#define DEFAULT_SEPARATOR	" "
#define FREEZE_ON_SMI_PATH	"devices/cpu/freeze_on_smi"

static void print_counters(struct timespec *ts, int argc, const char **argv);

static struct evlist	*evsel_list;
static struct parse_events_option_args parse_events_option_args = {
	.evlistp = &evsel_list,
};

static bool all_counters_use_bpf = true;

static struct target target = {
	.uid	= UINT_MAX,
};

#define METRIC_ONLY_LEN 20

static volatile sig_atomic_t	child_pid			= -1;
static int			detailed_run			=  0;
static bool			transaction_run;
static bool			topdown_run			= false;
static bool			smi_cost			= false;
static bool			smi_reset			= false;
static int			big_num_opt			=  -1;
static const char		*pre_cmd			= NULL;
static const char		*post_cmd			= NULL;
static bool			sync_run			= false;
static bool			forever				= false;
static bool			force_metric_only		= false;
static struct timespec		ref_time;
static bool			append_file;
static bool			interval_count;
static const char		*output_name;
static int			output_fd;
static char			*metrics;

struct perf_stat {
	bool			 record;
	struct perf_data	 data;
	struct perf_session	*session;
	u64			 bytes_written;
	struct perf_tool	 tool;
	bool			 maps_allocated;
	struct perf_cpu_map	*cpus;
	struct perf_thread_map *threads;
	enum aggr_mode		 aggr_mode;
	u32			 aggr_level;
};

static struct perf_stat		perf_stat;
#define STAT_RECORD		perf_stat.record

static volatile sig_atomic_t done = 0;

static struct perf_stat_config stat_config = {
	.aggr_mode		= AGGR_GLOBAL,
	.aggr_level		= MAX_CACHE_LVL + 1,
	.scale			= true,
	.unit_width		= 4, /* strlen("unit") */
	.run_count		= 1,
	.metric_only_len	= METRIC_ONLY_LEN,
	.walltime_nsecs_stats	= &walltime_nsecs_stats,
	.ru_stats		= &ru_stats,
	.big_num		= true,
	.ctl_fd			= -1,
	.ctl_fd_ack		= -1,
	.iostat_run		= false,
};

static void evlist__check_cpu_maps(struct evlist *evlist)
{
	struct evsel *evsel, *warned_leader = NULL;

	evlist__for_each_entry(evlist, evsel) {
		struct evsel *leader = evsel__leader(evsel);

		/* Check that leader matches cpus with each member. */
		if (leader == evsel)
			continue;
		if (perf_cpu_map__equal(leader->core.cpus, evsel->core.cpus))
			continue;

		/* If there's mismatch disable the group and warn user. */
		if (warned_leader != leader) {
			char buf[200];

			pr_warning("WARNING: grouped events cpus do not match.\n"
				"Events with CPUs not matching the leader will "
				"be removed from the group.\n");
			evsel__group_desc(leader, buf, sizeof(buf));
			pr_warning("  %s\n", buf);
			warned_leader = leader;
		}
		if (verbose > 0) {
			char buf[200];

			cpu_map__snprint(leader->core.cpus, buf, sizeof(buf));
			pr_warning("     %s: %s\n", leader->name, buf);
			cpu_map__snprint(evsel->core.cpus, buf, sizeof(buf));
			pr_warning("     %s: %s\n", evsel->name, buf);
		}

		evsel__remove_from_group(evsel, leader);
	}
}

static inline void diff_timespec(struct timespec *r, struct timespec *a,
				 struct timespec *b)
{
	r->tv_sec = a->tv_sec - b->tv_sec;
	if (a->tv_nsec < b->tv_nsec) {
		r->tv_nsec = a->tv_nsec + NSEC_PER_SEC - b->tv_nsec;
		r->tv_sec--;
	} else {
		r->tv_nsec = a->tv_nsec - b->tv_nsec ;
	}
}

static void perf_stat__reset_stats(void)
{
	evlist__reset_stats(evsel_list);
	perf_stat__reset_shadow_stats();
}

static int process_synthesized_event(struct perf_tool *tool __maybe_unused,
				     union perf_event *event,
				     struct perf_sample *sample __maybe_unused,
				     struct machine *machine __maybe_unused)
{
	if (perf_data__write(&perf_stat.data, event, event->header.size) < 0) {
		pr_err("failed to write perf data, error: %m\n");
		return -1;
	}

	perf_stat.bytes_written += event->header.size;
	return 0;
}

static int write_stat_round_event(u64 tm, u64 type)
{
	return perf_event__synthesize_stat_round(NULL, tm, type,
						 process_synthesized_event,
						 NULL);
}

#define WRITE_STAT_ROUND_EVENT(time, interval) \
	write_stat_round_event(time, PERF_STAT_ROUND_TYPE__ ## interval)

#define SID(e, x, y) xyarray__entry(e->core.sample_id, x, y)

static int evsel__write_stat_event(struct evsel *counter, int cpu_map_idx, u32 thread,
				   struct perf_counts_values *count)
{
	struct perf_sample_id *sid = SID(counter, cpu_map_idx, thread);
	struct perf_cpu cpu = perf_cpu_map__cpu(evsel__cpus(counter), cpu_map_idx);

	return perf_event__synthesize_stat(NULL, cpu, thread, sid->id, count,
					   process_synthesized_event, NULL);
}

static int read_single_counter(struct evsel *counter, int cpu_map_idx,
			       int thread, struct timespec *rs)
{
	switch(counter->tool_event) {
		case PERF_TOOL_DURATION_TIME: {
			u64 val = rs->tv_nsec + rs->tv_sec*1000000000ULL;
			struct perf_counts_values *count =
				perf_counts(counter->counts, cpu_map_idx, thread);
			count->ena = count->run = val;
			count->val = val;
			return 0;
		}
		case PERF_TOOL_USER_TIME:
		case PERF_TOOL_SYSTEM_TIME: {
			u64 val;
			struct perf_counts_values *count =
				perf_counts(counter->counts, cpu_map_idx, thread);
			if (counter->tool_event == PERF_TOOL_USER_TIME)
				val = ru_stats.ru_utime_usec_stat.mean;
			else
				val = ru_stats.ru_stime_usec_stat.mean;
			count->ena = count->run = val;
			count->val = val;
			return 0;
		}
		default:
		case PERF_TOOL_NONE:
			return evsel__read_counter(counter, cpu_map_idx, thread);
		case PERF_TOOL_MAX:
			/* This should never be reached */
			return 0;
	}
}

/*
 * Read out the results of a single counter:
 * do not aggregate counts across CPUs in system-wide mode
 */
static int read_counter_cpu(struct evsel *counter, struct timespec *rs, int cpu_map_idx)
{
	int nthreads = perf_thread_map__nr(evsel_list->core.threads);
	int thread;

	if (!counter->supported)
		return -ENOENT;

	for (thread = 0; thread < nthreads; thread++) {
		struct perf_counts_values *count;

		count = perf_counts(counter->counts, cpu_map_idx, thread);

		/*
		 * The leader's group read loads data into its group members
		 * (via evsel__read_counter()) and sets their count->loaded.
		 */
		if (!perf_counts__is_loaded(counter->counts, cpu_map_idx, thread) &&
		    read_single_counter(counter, cpu_map_idx, thread, rs)) {
			counter->counts->scaled = -1;
			perf_counts(counter->counts, cpu_map_idx, thread)->ena = 0;
			perf_counts(counter->counts, cpu_map_idx, thread)->run = 0;
			return -1;
		}

		perf_counts__set_loaded(counter->counts, cpu_map_idx, thread, false);

		if (STAT_RECORD) {
			if (evsel__write_stat_event(counter, cpu_map_idx, thread, count)) {
				pr_err("failed to write stat event\n");
				return -1;
			}
		}

		if (verbose > 1) {
			fprintf(stat_config.output,
				"%s: %d: %" PRIu64 " %" PRIu64 " %" PRIu64 "\n",
					evsel__name(counter),
					perf_cpu_map__cpu(evsel__cpus(counter),
							  cpu_map_idx).cpu,
					count->val, count->ena, count->run);
		}
	}

	return 0;
}

static int read_affinity_counters(struct timespec *rs)
{
	struct evlist_cpu_iterator evlist_cpu_itr;
	struct affinity saved_affinity, *affinity;

	if (all_counters_use_bpf)
		return 0;

	if (!target__has_cpu(&target) || target__has_per_thread(&target))
		affinity = NULL;
	else if (affinity__setup(&saved_affinity) < 0)
		return -1;
	else
		affinity = &saved_affinity;

	evlist__for_each_cpu(evlist_cpu_itr, evsel_list, affinity) {
		struct evsel *counter = evlist_cpu_itr.evsel;

		if (evsel__is_bpf(counter))
			continue;

		if (!counter->err) {
			counter->err = read_counter_cpu(counter, rs,
							evlist_cpu_itr.cpu_map_idx);
		}
	}
	if (affinity)
		affinity__cleanup(&saved_affinity);

	return 0;
}

static int read_bpf_map_counters(void)
{
	struct evsel *counter;
	int err;

	evlist__for_each_entry(evsel_list, counter) {
		if (!evsel__is_bpf(counter))
			continue;

		err = bpf_counter__read(counter);
		if (err)
			return err;
	}
	return 0;
}

static int read_counters(struct timespec *rs)
{
	if (!stat_config.stop_read_counter) {
		if (read_bpf_map_counters() ||
		    read_affinity_counters(rs))
			return -1;
	}
	return 0;
}

static void process_counters(void)
{
	struct evsel *counter;

	evlist__for_each_entry(evsel_list, counter) {
		if (counter->err)
			pr_debug("failed to read counter %s\n", counter->name);
		if (counter->err == 0 && perf_stat_process_counter(&stat_config, counter))
			pr_warning("failed to process counter %s\n", counter->name);
		counter->err = 0;
	}

	perf_stat_merge_counters(&stat_config, evsel_list);
	perf_stat_process_percore(&stat_config, evsel_list);
}

static void process_interval(void)
{
	struct timespec ts, rs;

	clock_gettime(CLOCK_MONOTONIC, &ts);
	diff_timespec(&rs, &ts, &ref_time);

	evlist__reset_aggr_stats(evsel_list);

	if (read_counters(&rs) == 0)
		process_counters();

	if (STAT_RECORD) {
		if (WRITE_STAT_ROUND_EVENT(rs.tv_sec * NSEC_PER_SEC + rs.tv_nsec, INTERVAL))
			pr_err("failed to write stat round event\n");
	}

	init_stats(&walltime_nsecs_stats);
	update_stats(&walltime_nsecs_stats, stat_config.interval * 1000000ULL);
	print_counters(&rs, 0, NULL);
}

static bool handle_interval(unsigned int interval, int *times)
{
	if (interval) {
		process_interval();
		if (interval_count && !(--(*times)))
			return true;
	}
	return false;
}

static int enable_counters(void)
{
	struct evsel *evsel;
	int err;

	evlist__for_each_entry(evsel_list, evsel) {
		if (!evsel__is_bpf(evsel))
			continue;

		err = bpf_counter__enable(evsel);
		if (err)
			return err;
	}

	if (!target__enable_on_exec(&target)) {
		if (!all_counters_use_bpf)
			evlist__enable(evsel_list);
	}
	return 0;
}

static void disable_counters(void)
{
	struct evsel *counter;

	/*
	 * If we don't have tracee (attaching to task or cpu), counters may
	 * still be running. To get accurate group ratios, we must stop groups
	 * from counting before reading their constituent counters.
	 */
	if (!target__none(&target)) {
		evlist__for_each_entry(evsel_list, counter)
			bpf_counter__disable(counter);
		if (!all_counters_use_bpf)
			evlist__disable(evsel_list);
	}
}

static volatile sig_atomic_t workload_exec_errno;

/*
 * evlist__prepare_workload will send a SIGUSR1
 * if the fork fails, since we asked by setting its
 * want_signal to true.
 */
static void workload_exec_failed_signal(int signo __maybe_unused, siginfo_t *info,
					void *ucontext __maybe_unused)
{
	workload_exec_errno = info->si_value.sival_int;
}

static bool evsel__should_store_id(struct evsel *counter)
{
	return STAT_RECORD || counter->core.attr.read_format & PERF_FORMAT_ID;
}

static bool is_target_alive(struct target *_target,
			    struct perf_thread_map *threads)
{
	struct stat st;
	int i;

	if (!target__has_task(_target))
		return true;

	for (i = 0; i < threads->nr; i++) {
		char path[PATH_MAX];

		scnprintf(path, PATH_MAX, "%s/%d", procfs__mountpoint(),
			  threads->map[i].pid);

		if (!stat(path, &st))
			return true;
	}

	return false;
}

static void process_evlist(struct evlist *evlist, unsigned int interval)
{
	enum evlist_ctl_cmd cmd = EVLIST_CTL_CMD_UNSUPPORTED;

	if (evlist__ctlfd_process(evlist, &cmd) > 0) {
		switch (cmd) {
		case EVLIST_CTL_CMD_ENABLE:
			fallthrough;
		case EVLIST_CTL_CMD_DISABLE:
			if (interval)
				process_interval();
			break;
		case EVLIST_CTL_CMD_SNAPSHOT:
		case EVLIST_CTL_CMD_ACK:
		case EVLIST_CTL_CMD_UNSUPPORTED:
		case EVLIST_CTL_CMD_EVLIST:
		case EVLIST_CTL_CMD_STOP:
		case EVLIST_CTL_CMD_PING:
		default:
			break;
		}
	}
}

static void compute_tts(struct timespec *time_start, struct timespec *time_stop,
			int *time_to_sleep)
{
	int tts = *time_to_sleep;
	struct timespec time_diff;

	diff_timespec(&time_diff, time_stop, time_start);

	tts -= time_diff.tv_sec * MSEC_PER_SEC +
	       time_diff.tv_nsec / NSEC_PER_MSEC;

	if (tts < 0)
		tts = 0;

	*time_to_sleep = tts;
}

static int dispatch_events(bool forks, int timeout, int interval, int *times)
{
	int child_exited = 0, status = 0;
	int time_to_sleep, sleep_time;
	struct timespec time_start, time_stop;

	if (interval)
		sleep_time = interval;
	else if (timeout)
		sleep_time = timeout;
	else
		sleep_time = 1000;

	time_to_sleep = sleep_time;

	while (!done) {
		if (forks)
			child_exited = waitpid(child_pid, &status, WNOHANG);
		else
			child_exited = !is_target_alive(&target, evsel_list->core.threads) ? 1 : 0;

		if (child_exited)
			break;

		clock_gettime(CLOCK_MONOTONIC, &time_start);
		if (!(evlist__poll(evsel_list, time_to_sleep) > 0)) { /* poll timeout or EINTR */
			if (timeout || handle_interval(interval, times))
				break;
			time_to_sleep = sleep_time;
		} else { /* fd revent */
			process_evlist(evsel_list, interval);
			clock_gettime(CLOCK_MONOTONIC, &time_stop);
			compute_tts(&time_start, &time_stop, &time_to_sleep);
		}
	}

	return status;
}

enum counter_recovery {
	COUNTER_SKIP,
	COUNTER_RETRY,
	COUNTER_FATAL,
};

static enum counter_recovery stat_handle_error(struct evsel *counter)
{
	char msg[BUFSIZ];
	/*
	 * PPC returns ENXIO for HW counters until 2.6.37
	 * (behavior changed with commit b0a873e).
	 */
	if (errno == EINVAL || errno == ENOSYS ||
	    errno == ENOENT || errno == EOPNOTSUPP ||
	    errno == ENXIO) {
		if (verbose > 0)
			ui__warning("%s event is not supported by the kernel.\n",
				    evsel__name(counter));
		counter->supported = false;
		/*
		 * errored is a sticky flag that means one of the counter's
		 * cpu event had a problem and needs to be reexamined.
		 */
		counter->errored = true;

		if ((evsel__leader(counter) != counter) ||
		    !(counter->core.leader->nr_members > 1))
			return COUNTER_SKIP;
	} else if (evsel__fallback(counter, &target, errno, msg, sizeof(msg))) {
		if (verbose > 0)
			ui__warning("%s\n", msg);
		return COUNTER_RETRY;
	} else if (target__has_per_thread(&target) &&
		   evsel_list->core.threads &&
		   evsel_list->core.threads->err_thread != -1) {
		/*
		 * For global --per-thread case, skip current
		 * error thread.
		 */
		if (!thread_map__remove(evsel_list->core.threads,
					evsel_list->core.threads->err_thread)) {
			evsel_list->core.threads->err_thread = -1;
			return COUNTER_RETRY;
		}
	} else if (counter->skippable) {
		if (verbose > 0)
			ui__warning("skipping event %s that kernel failed to open .\n",
				    evsel__name(counter));
		counter->supported = false;
		counter->errored = true;
		return COUNTER_SKIP;
	}

	evsel__open_strerror(counter, &target, errno, msg, sizeof(msg));
	ui__error("%s\n", msg);

	if (child_pid != -1)
		kill(child_pid, SIGTERM);
	return COUNTER_FATAL;
}

static int __run_perf_stat(int argc, const char **argv, int run_idx)
{
	int interval = stat_config.interval;
	int times = stat_config.times;
	int timeout = stat_config.timeout;
	char msg[BUFSIZ];
	unsigned long long t0, t1;
	struct evsel *counter;
	size_t l;
	int status = 0;
	const bool forks = (argc > 0);
	bool is_pipe = STAT_RECORD ? perf_stat.data.is_pipe : false;
	struct evlist_cpu_iterator evlist_cpu_itr;
	struct affinity saved_affinity, *affinity = NULL;
	int err;
	bool second_pass = false;

	if (forks) {
		if (evlist__prepare_workload(evsel_list, &target, argv, is_pipe, workload_exec_failed_signal) < 0) {
			perror("failed to prepare workload");
			return -1;
		}
		child_pid = evsel_list->workload.pid;
	}

	if (!cpu_map__is_dummy(evsel_list->core.user_requested_cpus)) {
		if (affinity__setup(&saved_affinity) < 0)
			return -1;
		affinity = &saved_affinity;
	}

	evlist__for_each_entry(evsel_list, counter) {
		counter->reset_group = false;
		if (bpf_counter__load(counter, &target))
			return -1;
		if (!(evsel__is_bperf(counter)))
			all_counters_use_bpf = false;
	}

	evlist__reset_aggr_stats(evsel_list);

	evlist__for_each_cpu(evlist_cpu_itr, evsel_list, affinity) {
		counter = evlist_cpu_itr.evsel;

		/*
		 * bperf calls evsel__open_per_cpu() in bperf__load(), so
		 * no need to call it again here.
		 */
		if (target.use_bpf)
			break;

		if (counter->reset_group || counter->errored)
			continue;
		if (evsel__is_bperf(counter))
			continue;
try_again:
		if (create_perf_stat_counter(counter, &stat_config, &target,
					     evlist_cpu_itr.cpu_map_idx) < 0) {

			/*
			 * Weak group failed. We cannot just undo this here
			 * because earlier CPUs might be in group mode, and the kernel
			 * doesn't support mixing group and non group reads. Defer
			 * it to later.
			 * Don't close here because we're in the wrong affinity.
			 */
			if ((errno == EINVAL || errno == EBADF) &&
				evsel__leader(counter) != counter &&
				counter->weak_group) {
				evlist__reset_weak_group(evsel_list, counter, false);
				assert(counter->reset_group);
				second_pass = true;
				continue;
			}

			switch (stat_handle_error(counter)) {
			case COUNTER_FATAL:
				return -1;
			case COUNTER_RETRY:
				goto try_again;
			case COUNTER_SKIP:
				continue;
			default:
				break;
			}

		}
		counter->supported = true;
	}

	if (second_pass) {
		/*
		 * Now redo all the weak group after closing them,
		 * and also close errored counters.
		 */

		/* First close errored or weak retry */
		evlist__for_each_cpu(evlist_cpu_itr, evsel_list, affinity) {
			counter = evlist_cpu_itr.evsel;

			if (!counter->reset_group && !counter->errored)
				continue;

			perf_evsel__close_cpu(&counter->core, evlist_cpu_itr.cpu_map_idx);
		}
		/* Now reopen weak */
		evlist__for_each_cpu(evlist_cpu_itr, evsel_list, affinity) {
			counter = evlist_cpu_itr.evsel;

			if (!counter->reset_group)
				continue;
try_again_reset:
			pr_debug2("reopening weak %s\n", evsel__name(counter));
			if (create_perf_stat_counter(counter, &stat_config, &target,
						     evlist_cpu_itr.cpu_map_idx) < 0) {

				switch (stat_handle_error(counter)) {
				case COUNTER_FATAL:
					return -1;
				case COUNTER_RETRY:
					goto try_again_reset;
				case COUNTER_SKIP:
					continue;
				default:
					break;
				}
			}
			counter->supported = true;
		}
	}
	affinity__cleanup(affinity);

	evlist__for_each_entry(evsel_list, counter) {
		if (!counter->supported) {
			perf_evsel__free_fd(&counter->core);
			continue;
		}

		l = strlen(counter->unit);
		if (l > stat_config.unit_width)
			stat_config.unit_width = l;

		if (evsel__should_store_id(counter) &&
		    evsel__store_ids(counter, evsel_list))
			return -1;
	}

	if (evlist__apply_filters(evsel_list, &counter)) {
		pr_err("failed to set filter \"%s\" on event %s with %d (%s)\n",
			counter->filter, evsel__name(counter), errno,
			str_error_r(errno, msg, sizeof(msg)));
		return -1;
	}

	if (STAT_RECORD) {
		int fd = perf_data__fd(&perf_stat.data);

		if (is_pipe) {
			err = perf_header__write_pipe(perf_data__fd(&perf_stat.data));
		} else {
			err = perf_session__write_header(perf_stat.session, evsel_list,
							 fd, false);
		}

		if (err < 0)
			return err;

		err = perf_event__synthesize_stat_events(&stat_config, NULL, evsel_list,
							 process_synthesized_event, is_pipe);
		if (err < 0)
			return err;
	}

	if (target.initial_delay) {
		pr_info(EVLIST_DISABLED_MSG);
	} else {
		err = enable_counters();
		if (err)
			return -1;
	}

	/* Exec the command, if any */
	if (forks)
		evlist__start_workload(evsel_list);

	if (target.initial_delay > 0) {
		usleep(target.initial_delay * USEC_PER_MSEC);
		err = enable_counters();
		if (err)
			return -1;

		pr_info(EVLIST_ENABLED_MSG);
	}

	t0 = rdclock();
	clock_gettime(CLOCK_MONOTONIC, &ref_time);

	if (forks) {
		if (interval || timeout || evlist__ctlfd_initialized(evsel_list))
			status = dispatch_events(forks, timeout, interval, &times);
		if (child_pid != -1) {
			if (timeout)
				kill(child_pid, SIGTERM);
			wait4(child_pid, &status, 0, &stat_config.ru_data);
		}

		if (workload_exec_errno) {
			const char *emsg = str_error_r(workload_exec_errno, msg, sizeof(msg));
			pr_err("Workload failed: %s\n", emsg);
			return -1;
		}

		if (WIFSIGNALED(status))
			psignal(WTERMSIG(status), argv[0]);
	} else {
		status = dispatch_events(forks, timeout, interval, &times);
	}

	disable_counters();

	t1 = rdclock();

	if (stat_config.walltime_run_table)
		stat_config.walltime_run[run_idx] = t1 - t0;

	if (interval && stat_config.summary) {
		stat_config.interval = 0;
		stat_config.stop_read_counter = true;
		init_stats(&walltime_nsecs_stats);
		update_stats(&walltime_nsecs_stats, t1 - t0);

		evlist__copy_prev_raw_counts(evsel_list);
		evlist__reset_prev_raw_counts(evsel_list);
		evlist__reset_aggr_stats(evsel_list);
	} else {
		update_stats(&walltime_nsecs_stats, t1 - t0);
		update_rusage_stats(&ru_stats, &stat_config.ru_data);
	}

	/*
	 * Closing a group leader splits the group, and as we only disable
	 * group leaders, results in remaining events becoming enabled. To
	 * avoid arbitrary skew, we must read all counters before closing any
	 * group leaders.
	 */
	if (read_counters(&(struct timespec) { .tv_nsec = t1-t0 }) == 0)
		process_counters();

	/*
	 * We need to keep evsel_list alive, because it's processed
	 * later the evsel_list will be closed after.
	 */
	if (!STAT_RECORD)
		evlist__close(evsel_list);

	return WEXITSTATUS(status);
}

static int run_perf_stat(int argc, const char **argv, int run_idx)
{
	int ret;

	if (pre_cmd) {
		ret = system(pre_cmd);
		if (ret)
			return ret;
	}

	if (sync_run)
		sync();

	ret = __run_perf_stat(argc, argv, run_idx);
	if (ret)
		return ret;

	if (post_cmd) {
		ret = system(post_cmd);
		if (ret)
			return ret;
	}

	return ret;
}

static void print_counters(struct timespec *ts, int argc, const char **argv)
{
	/* Do not print anything if we record to the pipe. */
	if (STAT_RECORD && perf_stat.data.is_pipe)
		return;
	if (quiet)
		return;

	evlist__print_counters(evsel_list, &stat_config, &target, ts, argc, argv);
}

static volatile sig_atomic_t signr = -1;

static void skip_signal(int signo)
{
	if ((child_pid == -1) || stat_config.interval)
		done = 1;

	signr = signo;
	/*
	 * render child_pid harmless
	 * won't send SIGTERM to a random
	 * process in case of race condition
	 * and fast PID recycling
	 */
	child_pid = -1;
}

static void sig_atexit(void)
{
	sigset_t set, oset;

	/*
	 * avoid race condition with SIGCHLD handler
	 * in skip_signal() which is modifying child_pid
	 * goal is to avoid send SIGTERM to a random
	 * process
	 */
	sigemptyset(&set);
	sigaddset(&set, SIGCHLD);
	sigprocmask(SIG_BLOCK, &set, &oset);

	if (child_pid != -1)
		kill(child_pid, SIGTERM);

	sigprocmask(SIG_SETMASK, &oset, NULL);

	if (signr == -1)
		return;

	signal(signr, SIG_DFL);
	kill(getpid(), signr);
}

void perf_stat__set_big_num(int set)
{
	stat_config.big_num = (set != 0);
}

void perf_stat__set_no_csv_summary(int set)
{
	stat_config.no_csv_summary = (set != 0);
}

static int stat__set_big_num(const struct option *opt __maybe_unused,
			     const char *s __maybe_unused, int unset)
{
	big_num_opt = unset ? 0 : 1;
	perf_stat__set_big_num(!unset);
	return 0;
}

static int enable_metric_only(const struct option *opt __maybe_unused,
			      const char *s __maybe_unused, int unset)
{
	force_metric_only = true;
	stat_config.metric_only = !unset;
	return 0;
}

static int append_metric_groups(const struct option *opt __maybe_unused,
			       const char *str,
			       int unset __maybe_unused)
{
	if (metrics) {
		char *tmp;

		if (asprintf(&tmp, "%s,%s", metrics, str) < 0)
			return -ENOMEM;
		free(metrics);
		metrics = tmp;
	} else {
		metrics = strdup(str);
		if (!metrics)
			return -ENOMEM;
	}
	return 0;
}

static int parse_control_option(const struct option *opt,
				const char *str,
				int unset __maybe_unused)
{
	struct perf_stat_config *config = opt->value;

	return evlist__parse_control(str, &config->ctl_fd, &config->ctl_fd_ack, &config->ctl_fd_close);
}

static int parse_stat_cgroups(const struct option *opt,
			      const char *str, int unset)
{
	if (stat_config.cgroup_list) {
		pr_err("--cgroup and --for-each-cgroup cannot be used together\n");
		return -1;
	}

	return parse_cgroups(opt, str, unset);
}

static int parse_cputype(const struct option *opt,
			     const char *str,
			     int unset __maybe_unused)
{
	const struct perf_pmu *pmu;
	struct evlist *evlist = *(struct evlist **)opt->value;

	if (!list_empty(&evlist->core.entries)) {
		fprintf(stderr, "Must define cputype before events/metrics\n");
		return -1;
	}

	pmu = perf_pmus__pmu_for_pmu_filter(str);
	if (!pmu) {
		fprintf(stderr, "--cputype %s is not supported!\n", str);
		return -1;
	}
	parse_events_option_args.pmu_filter = pmu->name;

	return 0;
}

static int parse_cache_level(const struct option *opt,
			     const char *str,
			     int unset __maybe_unused)
{
	int level;
	u32 *aggr_mode = (u32 *)opt->value;
	u32 *aggr_level = (u32 *)opt->data;

	/*
	 * If no string is specified, aggregate based on the topology of
	 * Last Level Cache (LLC). Since the LLC level can change from
	 * architecture to architecture, set level greater than
	 * MAX_CACHE_LVL which will be interpreted as LLC.
	 */
	if (str == NULL) {
		level = MAX_CACHE_LVL + 1;
		goto out;
	}

	/*
	 * The format to specify cache level is LX or lX where X is the
	 * cache level.
	 */
	if (strlen(str) != 2 || (str[0] != 'l' && str[0] != 'L')) {
		pr_err("Cache level must be of form L[1-%d], or l[1-%d]\n",
		       MAX_CACHE_LVL,
		       MAX_CACHE_LVL);
		return -EINVAL;
	}

	level = atoi(&str[1]);
	if (level < 1) {
		pr_err("Cache level must be of form L[1-%d], or l[1-%d]\n",
		       MAX_CACHE_LVL,
		       MAX_CACHE_LVL);
		return -EINVAL;
	}

	if (level > MAX_CACHE_LVL) {
		pr_err("perf only supports max cache level of %d.\n"
		       "Consider increasing MAX_CACHE_LVL\n", MAX_CACHE_LVL);
		return -EINVAL;
	}
out:
	*aggr_mode = AGGR_CACHE;
	*aggr_level = level;
	return 0;
}

static struct option stat_options[] = {
	OPT_BOOLEAN('T', "transaction", &transaction_run,
		    "hardware transaction statistics"),
	OPT_CALLBACK('e', "event", &parse_events_option_args, "event",
		     "event selector. use 'perf list' to list available events",
		     parse_events_option),
	OPT_CALLBACK(0, "filter", &evsel_list, "filter",
		     "event filter", parse_filter),
	OPT_BOOLEAN('i', "no-inherit", &stat_config.no_inherit,
		    "child tasks do not inherit counters"),
	OPT_STRING('p', "pid", &target.pid, "pid",
		   "stat events on existing process id"),
	OPT_STRING('t', "tid", &target.tid, "tid",
		   "stat events on existing thread id"),
#ifdef HAVE_BPF_SKEL
	OPT_STRING('b', "bpf-prog", &target.bpf_str, "bpf-prog-id",
		   "stat events on existing bpf program id"),
	OPT_BOOLEAN(0, "bpf-counters", &target.use_bpf,
		    "use bpf program to count events"),
	OPT_STRING(0, "bpf-attr-map", &target.attr_map, "attr-map-path",
		   "path to perf_event_attr map"),
#endif
	OPT_BOOLEAN('a', "all-cpus", &target.system_wide,
		    "system-wide collection from all CPUs"),
	OPT_BOOLEAN(0, "scale", &stat_config.scale,
		    "Use --no-scale to disable counter scaling for multiplexing"),
	OPT_INCR('v', "verbose", &verbose,
		    "be more verbose (show counter open errors, etc)"),
	OPT_INTEGER('r', "repeat", &stat_config.run_count,
		    "repeat command and print average + stddev (max: 100, forever: 0)"),
	OPT_BOOLEAN(0, "table", &stat_config.walltime_run_table,
		    "display details about each run (only with -r option)"),
	OPT_BOOLEAN('n', "null", &stat_config.null_run,
		    "null run - dont start any counters"),
	OPT_INCR('d', "detailed", &detailed_run,
		    "detailed run - start a lot of events"),
	OPT_BOOLEAN('S', "sync", &sync_run,
		    "call sync() before starting a run"),
	OPT_CALLBACK_NOOPT('B', "big-num", NULL, NULL,
			   "print large numbers with thousands\' separators",
			   stat__set_big_num),
	OPT_STRING('C', "cpu", &target.cpu_list, "cpu",
		    "list of cpus to monitor in system-wide"),
	OPT_SET_UINT('A', "no-aggr", &stat_config.aggr_mode,
		    "disable aggregation across CPUs or PMUs", AGGR_NONE),
	OPT_SET_UINT(0, "no-merge", &stat_config.aggr_mode,
		    "disable aggregation the same as -A or -no-aggr", AGGR_NONE),
	OPT_BOOLEAN(0, "hybrid-merge", &stat_config.hybrid_merge,
		    "Merge identical named hybrid events"),
	OPT_STRING('x', "field-separator", &stat_config.csv_sep, "separator",
		   "print counts with custom separator"),
	OPT_BOOLEAN('j', "json-output", &stat_config.json_output,
		   "print counts in JSON format"),
	OPT_CALLBACK('G', "cgroup", &evsel_list, "name",
		     "monitor event in cgroup name only", parse_stat_cgroups),
	OPT_STRING(0, "for-each-cgroup", &stat_config.cgroup_list, "name",
		    "expand events for each cgroup"),
	OPT_STRING('o', "output", &output_name, "file", "output file name"),
	OPT_BOOLEAN(0, "append", &append_file, "append to the output file"),
	OPT_INTEGER(0, "log-fd", &output_fd,
		    "log output to fd, instead of stderr"),
	OPT_STRING(0, "pre", &pre_cmd, "command",
			"command to run prior to the measured command"),
	OPT_STRING(0, "post", &post_cmd, "command",
			"command to run after to the measured command"),
	OPT_UINTEGER('I', "interval-print", &stat_config.interval,
		    "print counts at regular interval in ms "
		    "(overhead is possible for values <= 100ms)"),
	OPT_INTEGER(0, "interval-count", &stat_config.times,
		    "print counts for fixed number of times"),
	OPT_BOOLEAN(0, "interval-clear", &stat_config.interval_clear,
		    "clear screen in between new interval"),
	OPT_UINTEGER(0, "timeout", &stat_config.timeout,
		    "stop workload and print counts after a timeout period in ms (>= 10ms)"),
	OPT_SET_UINT(0, "per-socket", &stat_config.aggr_mode,
		     "aggregate counts per processor socket", AGGR_SOCKET),
	OPT_SET_UINT(0, "per-die", &stat_config.aggr_mode,
		     "aggregate counts per processor die", AGGR_DIE),
	OPT_SET_UINT(0, "per-cluster", &stat_config.aggr_mode,
		     "aggregate counts per processor cluster", AGGR_CLUSTER),
	OPT_CALLBACK_OPTARG(0, "per-cache", &stat_config.aggr_mode, &stat_config.aggr_level,
			    "cache level", "aggregate count at this cache level (Default: LLC)",
			    parse_cache_level),
	OPT_SET_UINT(0, "per-core", &stat_config.aggr_mode,
		     "aggregate counts per physical processor core", AGGR_CORE),
	OPT_SET_UINT(0, "per-thread", &stat_config.aggr_mode,
		     "aggregate counts per thread", AGGR_THREAD),
	OPT_SET_UINT(0, "per-node", &stat_config.aggr_mode,
		     "aggregate counts per numa node", AGGR_NODE),
	OPT_INTEGER('D', "delay", &target.initial_delay,
		    "ms to wait before starting measurement after program start (-1: start with events disabled)"),
	OPT_CALLBACK_NOOPT(0, "metric-only", &stat_config.metric_only, NULL,
			"Only print computed metrics. No raw values", enable_metric_only),
	OPT_BOOLEAN(0, "metric-no-group", &stat_config.metric_no_group,
		       "don't group metric events, impacts multiplexing"),
	OPT_BOOLEAN(0, "metric-no-merge", &stat_config.metric_no_merge,
		       "don't try to share events between metrics in a group"),
	OPT_BOOLEAN(0, "metric-no-threshold", &stat_config.metric_no_threshold,
		       "disable adding events for the metric threshold calculation"),
	OPT_BOOLEAN(0, "topdown", &topdown_run,
			"measure top-down statistics"),
	OPT_UINTEGER(0, "td-level", &stat_config.topdown_level,
			"Set the metrics level for the top-down statistics (0: max level)"),
	OPT_BOOLEAN(0, "smi-cost", &smi_cost,
			"measure SMI cost"),
	OPT_CALLBACK('M', "metrics", &evsel_list, "metric/metric group list",
		     "monitor specified metrics or metric groups (separated by ,)",
		     append_metric_groups),
	OPT_BOOLEAN_FLAG(0, "all-kernel", &stat_config.all_kernel,
			 "Configure all used events to run in kernel space.",
			 PARSE_OPT_EXCLUSIVE),
	OPT_BOOLEAN_FLAG(0, "all-user", &stat_config.all_user,
			 "Configure all used events to run in user space.",
			 PARSE_OPT_EXCLUSIVE),
	OPT_BOOLEAN(0, "percore-show-thread", &stat_config.percore_show_thread,
		    "Use with 'percore' event qualifier to show the event "
		    "counts of one hardware thread by sum up total hardware "
		    "threads of same physical core"),
	OPT_BOOLEAN(0, "summary", &stat_config.summary,
		       "print summary for interval mode"),
	OPT_BOOLEAN(0, "no-csv-summary", &stat_config.no_csv_summary,
		       "don't print 'summary' for CSV summary output"),
	OPT_BOOLEAN(0, "quiet", &quiet,
			"don't print any output, messages or warnings (useful with record)"),
	OPT_CALLBACK(0, "cputype", &evsel_list, "hybrid cpu type",
		     "Only enable events on applying cpu with this type "
		     "for hybrid platform (e.g. core or atom)",
		     parse_cputype),
#ifdef HAVE_LIBPFM
	OPT_CALLBACK(0, "pfm-events", &evsel_list, "event",
		"libpfm4 event selector. use 'perf list' to list available events",
		parse_libpfm_events_option),
#endif
	OPT_CALLBACK(0, "control", &stat_config, "fd:ctl-fd[,ack-fd] or fifo:ctl-fifo[,ack-fifo]",
		     "Listen on ctl-fd descriptor for command to control measurement ('enable': enable events, 'disable': disable events).\n"
		     "\t\t\t  Optionally send control command completion ('ack\\n') to ack-fd descriptor.\n"
		     "\t\t\t  Alternatively, ctl-fifo / ack-fifo will be opened and used as ctl-fd / ack-fd.",
		      parse_control_option),
	OPT_CALLBACK_OPTARG(0, "iostat", &evsel_list, &stat_config, "default",
			    "measure I/O performance metrics provided by arch/platform",
			    iostat_parse),
	OPT_END()
};

/**
 * Calculate the cache instance ID from the map in
 * /sys/devices/system/cpu/cpuX/cache/indexY/shared_cpu_list
 * Cache instance ID is the first CPU reported in the shared_cpu_list file.
 */
static int cpu__get_cache_id_from_map(struct perf_cpu cpu, char *map)
{
	int id;
	struct perf_cpu_map *cpu_map = perf_cpu_map__new(map);

	/*
	 * If the map contains no CPU, consider the current CPU to
	 * be the first online CPU in the cache domain else use the
	 * first online CPU of the cache domain as the ID.
	 */
<<<<<<< HEAD
	if (perf_cpu_map__has_any_cpu_or_is_empty(cpu_map))
=======
	id = perf_cpu_map__min(cpu_map).cpu;
	if (id == -1)
>>>>>>> 0c383648
		id = cpu.cpu;

	/* Free the perf_cpu_map used to find the cache ID */
	perf_cpu_map__put(cpu_map);

	return id;
}

/**
 * cpu__get_cache_id - Returns 0 if successful in populating the
 * cache level and cache id. Cache level is read from
 * /sys/devices/system/cpu/cpuX/cache/indexY/level where as cache instance ID
 * is the first CPU reported by
 * /sys/devices/system/cpu/cpuX/cache/indexY/shared_cpu_list
 */
static int cpu__get_cache_details(struct perf_cpu cpu, struct perf_cache *cache)
{
	int ret = 0;
	u32 cache_level = stat_config.aggr_level;
	struct cpu_cache_level caches[MAX_CACHE_LVL];
	u32 i = 0, caches_cnt = 0;

	cache->cache_lvl = (cache_level > MAX_CACHE_LVL) ? 0 : cache_level;
	cache->cache = -1;

	ret = build_caches_for_cpu(cpu.cpu, caches, &caches_cnt);
	if (ret) {
		/*
		 * If caches_cnt is not 0, cpu_cache_level data
		 * was allocated when building the topology.
		 * Free the allocated data before returning.
		 */
		if (caches_cnt)
			goto free_caches;

		return ret;
	}

	if (!caches_cnt)
		return -1;

	/*
	 * Save the data for the highest level if no
	 * level was specified by the user.
	 */
	if (cache_level > MAX_CACHE_LVL) {
		int max_level_index = 0;

		for (i = 1; i < caches_cnt; ++i) {
			if (caches[i].level > caches[max_level_index].level)
				max_level_index = i;
		}

		cache->cache_lvl = caches[max_level_index].level;
		cache->cache = cpu__get_cache_id_from_map(cpu, caches[max_level_index].map);

		/* Reset i to 0 to free entire caches[] */
		i = 0;
		goto free_caches;
	}

	for (i = 0; i < caches_cnt; ++i) {
		if (caches[i].level == cache_level) {
			cache->cache_lvl = cache_level;
			cache->cache = cpu__get_cache_id_from_map(cpu, caches[i].map);
		}

		cpu_cache_level__free(&caches[i]);
	}

free_caches:
	/*
	 * Free all the allocated cpu_cache_level data.
	 */
	while (i < caches_cnt)
		cpu_cache_level__free(&caches[i++]);

	return ret;
}

/**
 * aggr_cpu_id__cache - Create an aggr_cpu_id with cache instache ID, cache
 * level, die and socket populated with the cache instache ID, cache level,
 * die and socket for cpu. The function signature is compatible with
 * aggr_cpu_id_get_t.
 */
static struct aggr_cpu_id aggr_cpu_id__cache(struct perf_cpu cpu, void *data)
{
	int ret;
	struct aggr_cpu_id id;
	struct perf_cache cache;

	id = aggr_cpu_id__die(cpu, data);
	if (aggr_cpu_id__is_empty(&id))
		return id;

	ret = cpu__get_cache_details(cpu, &cache);
	if (ret)
		return id;

	id.cache_lvl = cache.cache_lvl;
	id.cache = cache.cache;
	return id;
}

static const char *const aggr_mode__string[] = {
	[AGGR_CORE] = "core",
	[AGGR_CACHE] = "cache",
	[AGGR_CLUSTER] = "cluster",
	[AGGR_DIE] = "die",
	[AGGR_GLOBAL] = "global",
	[AGGR_NODE] = "node",
	[AGGR_NONE] = "none",
	[AGGR_SOCKET] = "socket",
	[AGGR_THREAD] = "thread",
	[AGGR_UNSET] = "unset",
};

static struct aggr_cpu_id perf_stat__get_socket(struct perf_stat_config *config __maybe_unused,
						struct perf_cpu cpu)
{
	return aggr_cpu_id__socket(cpu, /*data=*/NULL);
}

static struct aggr_cpu_id perf_stat__get_die(struct perf_stat_config *config __maybe_unused,
					     struct perf_cpu cpu)
{
	return aggr_cpu_id__die(cpu, /*data=*/NULL);
}

static struct aggr_cpu_id perf_stat__get_cache_id(struct perf_stat_config *config __maybe_unused,
						  struct perf_cpu cpu)
{
	return aggr_cpu_id__cache(cpu, /*data=*/NULL);
}

static struct aggr_cpu_id perf_stat__get_cluster(struct perf_stat_config *config __maybe_unused,
						 struct perf_cpu cpu)
{
	return aggr_cpu_id__cluster(cpu, /*data=*/NULL);
}

static struct aggr_cpu_id perf_stat__get_core(struct perf_stat_config *config __maybe_unused,
					      struct perf_cpu cpu)
{
	return aggr_cpu_id__core(cpu, /*data=*/NULL);
}

static struct aggr_cpu_id perf_stat__get_node(struct perf_stat_config *config __maybe_unused,
					      struct perf_cpu cpu)
{
	return aggr_cpu_id__node(cpu, /*data=*/NULL);
}

static struct aggr_cpu_id perf_stat__get_global(struct perf_stat_config *config __maybe_unused,
						struct perf_cpu cpu)
{
	return aggr_cpu_id__global(cpu, /*data=*/NULL);
}

static struct aggr_cpu_id perf_stat__get_cpu(struct perf_stat_config *config __maybe_unused,
					     struct perf_cpu cpu)
{
	return aggr_cpu_id__cpu(cpu, /*data=*/NULL);
}

static struct aggr_cpu_id perf_stat__get_aggr(struct perf_stat_config *config,
					      aggr_get_id_t get_id, struct perf_cpu cpu)
{
	struct aggr_cpu_id id;

	/* per-process mode - should use global aggr mode */
	if (cpu.cpu == -1)
		return get_id(config, cpu);

	if (aggr_cpu_id__is_empty(&config->cpus_aggr_map->map[cpu.cpu]))
		config->cpus_aggr_map->map[cpu.cpu] = get_id(config, cpu);

	id = config->cpus_aggr_map->map[cpu.cpu];
	return id;
}

static struct aggr_cpu_id perf_stat__get_socket_cached(struct perf_stat_config *config,
						       struct perf_cpu cpu)
{
	return perf_stat__get_aggr(config, perf_stat__get_socket, cpu);
}

static struct aggr_cpu_id perf_stat__get_die_cached(struct perf_stat_config *config,
						    struct perf_cpu cpu)
{
	return perf_stat__get_aggr(config, perf_stat__get_die, cpu);
}

static struct aggr_cpu_id perf_stat__get_cluster_cached(struct perf_stat_config *config,
							struct perf_cpu cpu)
{
	return perf_stat__get_aggr(config, perf_stat__get_cluster, cpu);
}

static struct aggr_cpu_id perf_stat__get_cache_id_cached(struct perf_stat_config *config,
							 struct perf_cpu cpu)
{
	return perf_stat__get_aggr(config, perf_stat__get_cache_id, cpu);
}

static struct aggr_cpu_id perf_stat__get_core_cached(struct perf_stat_config *config,
						     struct perf_cpu cpu)
{
	return perf_stat__get_aggr(config, perf_stat__get_core, cpu);
}

static struct aggr_cpu_id perf_stat__get_node_cached(struct perf_stat_config *config,
						     struct perf_cpu cpu)
{
	return perf_stat__get_aggr(config, perf_stat__get_node, cpu);
}

static struct aggr_cpu_id perf_stat__get_global_cached(struct perf_stat_config *config,
						       struct perf_cpu cpu)
{
	return perf_stat__get_aggr(config, perf_stat__get_global, cpu);
}

static struct aggr_cpu_id perf_stat__get_cpu_cached(struct perf_stat_config *config,
						    struct perf_cpu cpu)
{
	return perf_stat__get_aggr(config, perf_stat__get_cpu, cpu);
}

static aggr_cpu_id_get_t aggr_mode__get_aggr(enum aggr_mode aggr_mode)
{
	switch (aggr_mode) {
	case AGGR_SOCKET:
		return aggr_cpu_id__socket;
	case AGGR_DIE:
		return aggr_cpu_id__die;
	case AGGR_CLUSTER:
		return aggr_cpu_id__cluster;
	case AGGR_CACHE:
		return aggr_cpu_id__cache;
	case AGGR_CORE:
		return aggr_cpu_id__core;
	case AGGR_NODE:
		return aggr_cpu_id__node;
	case AGGR_NONE:
		return aggr_cpu_id__cpu;
	case AGGR_GLOBAL:
		return aggr_cpu_id__global;
	case AGGR_THREAD:
	case AGGR_UNSET:
	case AGGR_MAX:
	default:
		return NULL;
	}
}

static aggr_get_id_t aggr_mode__get_id(enum aggr_mode aggr_mode)
{
	switch (aggr_mode) {
	case AGGR_SOCKET:
		return perf_stat__get_socket_cached;
	case AGGR_DIE:
		return perf_stat__get_die_cached;
	case AGGR_CLUSTER:
		return perf_stat__get_cluster_cached;
	case AGGR_CACHE:
		return perf_stat__get_cache_id_cached;
	case AGGR_CORE:
		return perf_stat__get_core_cached;
	case AGGR_NODE:
		return perf_stat__get_node_cached;
	case AGGR_NONE:
		return perf_stat__get_cpu_cached;
	case AGGR_GLOBAL:
		return perf_stat__get_global_cached;
	case AGGR_THREAD:
	case AGGR_UNSET:
	case AGGR_MAX:
	default:
		return NULL;
	}
}

static int perf_stat_init_aggr_mode(void)
{
	int nr;
	aggr_cpu_id_get_t get_id = aggr_mode__get_aggr(stat_config.aggr_mode);

	if (get_id) {
		bool needs_sort = stat_config.aggr_mode != AGGR_NONE;
		stat_config.aggr_map = cpu_aggr_map__new(evsel_list->core.user_requested_cpus,
							 get_id, /*data=*/NULL, needs_sort);
		if (!stat_config.aggr_map) {
			pr_err("cannot build %s map\n", aggr_mode__string[stat_config.aggr_mode]);
			return -1;
		}
		stat_config.aggr_get_id = aggr_mode__get_id(stat_config.aggr_mode);
	}

	if (stat_config.aggr_mode == AGGR_THREAD) {
		nr = perf_thread_map__nr(evsel_list->core.threads);
		stat_config.aggr_map = cpu_aggr_map__empty_new(nr);
		if (stat_config.aggr_map == NULL)
			return -ENOMEM;

		for (int s = 0; s < nr; s++) {
			struct aggr_cpu_id id = aggr_cpu_id__empty();

			id.thread_idx = s;
			stat_config.aggr_map->map[s] = id;
		}
		return 0;
	}

	/*
	 * The evsel_list->cpus is the base we operate on,
	 * taking the highest cpu number to be the size of
	 * the aggregation translate cpumap.
	 */
<<<<<<< HEAD
	if (!perf_cpu_map__has_any_cpu_or_is_empty(evsel_list->core.user_requested_cpus))
=======
	if (!perf_cpu_map__is_any_cpu_or_is_empty(evsel_list->core.user_requested_cpus))
>>>>>>> 0c383648
		nr = perf_cpu_map__max(evsel_list->core.user_requested_cpus).cpu;
	else
		nr = 0;
	stat_config.cpus_aggr_map = cpu_aggr_map__empty_new(nr + 1);
	return stat_config.cpus_aggr_map ? 0 : -ENOMEM;
}

static void cpu_aggr_map__delete(struct cpu_aggr_map *map)
{
	free(map);
}

static void perf_stat__exit_aggr_mode(void)
{
	cpu_aggr_map__delete(stat_config.aggr_map);
	cpu_aggr_map__delete(stat_config.cpus_aggr_map);
	stat_config.aggr_map = NULL;
	stat_config.cpus_aggr_map = NULL;
}

static struct aggr_cpu_id perf_env__get_socket_aggr_by_cpu(struct perf_cpu cpu, void *data)
{
	struct perf_env *env = data;
	struct aggr_cpu_id id = aggr_cpu_id__empty();

	if (cpu.cpu != -1)
		id.socket = env->cpu[cpu.cpu].socket_id;

	return id;
}

static struct aggr_cpu_id perf_env__get_die_aggr_by_cpu(struct perf_cpu cpu, void *data)
{
	struct perf_env *env = data;
	struct aggr_cpu_id id = aggr_cpu_id__empty();

	if (cpu.cpu != -1) {
		/*
		 * die_id is relative to socket, so start
		 * with the socket ID and then add die to
		 * make a unique ID.
		 */
		id.socket = env->cpu[cpu.cpu].socket_id;
		id.die = env->cpu[cpu.cpu].die_id;
	}

	return id;
}

static void perf_env__get_cache_id_for_cpu(struct perf_cpu cpu, struct perf_env *env,
					   u32 cache_level, struct aggr_cpu_id *id)
{
	int i;
	int caches_cnt = env->caches_cnt;
	struct cpu_cache_level *caches = env->caches;

	id->cache_lvl = (cache_level > MAX_CACHE_LVL) ? 0 : cache_level;
	id->cache = -1;

	if (!caches_cnt)
		return;

	for (i = caches_cnt - 1; i > -1; --i) {
		struct perf_cpu_map *cpu_map;
		int map_contains_cpu;

		/*
		 * If user has not specified a level, find the fist level with
		 * the cpu in the map. Since building the map is expensive, do
		 * this only if levels match.
		 */
		if (cache_level <= MAX_CACHE_LVL && caches[i].level != cache_level)
			continue;

		cpu_map = perf_cpu_map__new(caches[i].map);
		map_contains_cpu = perf_cpu_map__idx(cpu_map, cpu);
		perf_cpu_map__put(cpu_map);

		if (map_contains_cpu != -1) {
			id->cache_lvl = caches[i].level;
			id->cache = cpu__get_cache_id_from_map(cpu, caches[i].map);
			return;
		}
	}
}

static struct aggr_cpu_id perf_env__get_cache_aggr_by_cpu(struct perf_cpu cpu,
							  void *data)
{
	struct perf_env *env = data;
	struct aggr_cpu_id id = aggr_cpu_id__empty();

	if (cpu.cpu != -1) {
		u32 cache_level = (perf_stat.aggr_level) ?: stat_config.aggr_level;

		id.socket = env->cpu[cpu.cpu].socket_id;
		id.die = env->cpu[cpu.cpu].die_id;
		perf_env__get_cache_id_for_cpu(cpu, env, cache_level, &id);
	}

	return id;
}

static struct aggr_cpu_id perf_env__get_cluster_aggr_by_cpu(struct perf_cpu cpu,
							    void *data)
{
	struct perf_env *env = data;
	struct aggr_cpu_id id = aggr_cpu_id__empty();

	if (cpu.cpu != -1) {
		id.socket = env->cpu[cpu.cpu].socket_id;
		id.die = env->cpu[cpu.cpu].die_id;
		id.cluster = env->cpu[cpu.cpu].cluster_id;
	}

	return id;
}

static struct aggr_cpu_id perf_env__get_core_aggr_by_cpu(struct perf_cpu cpu, void *data)
{
	struct perf_env *env = data;
	struct aggr_cpu_id id = aggr_cpu_id__empty();

	if (cpu.cpu != -1) {
		/*
		 * core_id is relative to socket, die and cluster, we need a
		 * global id. So we set socket, die id, cluster id and core id.
		 */
		id.socket = env->cpu[cpu.cpu].socket_id;
		id.die = env->cpu[cpu.cpu].die_id;
		id.cluster = env->cpu[cpu.cpu].cluster_id;
		id.core = env->cpu[cpu.cpu].core_id;
	}

	return id;
}

static struct aggr_cpu_id perf_env__get_cpu_aggr_by_cpu(struct perf_cpu cpu, void *data)
{
	struct perf_env *env = data;
	struct aggr_cpu_id id = aggr_cpu_id__empty();

	if (cpu.cpu != -1) {
		/*
		 * core_id is relative to socket and die,
		 * we need a global id. So we set
		 * socket, die id and core id
		 */
		id.socket = env->cpu[cpu.cpu].socket_id;
		id.die = env->cpu[cpu.cpu].die_id;
		id.core = env->cpu[cpu.cpu].core_id;
		id.cpu = cpu;
	}

	return id;
}

static struct aggr_cpu_id perf_env__get_node_aggr_by_cpu(struct perf_cpu cpu, void *data)
{
	struct aggr_cpu_id id = aggr_cpu_id__empty();

	id.node = perf_env__numa_node(data, cpu);
	return id;
}

static struct aggr_cpu_id perf_env__get_global_aggr_by_cpu(struct perf_cpu cpu __maybe_unused,
							   void *data __maybe_unused)
{
	struct aggr_cpu_id id = aggr_cpu_id__empty();

	/* it always aggregates to the cpu 0 */
	id.cpu = (struct perf_cpu){ .cpu = 0 };
	return id;
}

static struct aggr_cpu_id perf_stat__get_socket_file(struct perf_stat_config *config __maybe_unused,
						     struct perf_cpu cpu)
{
	return perf_env__get_socket_aggr_by_cpu(cpu, &perf_stat.session->header.env);
}
static struct aggr_cpu_id perf_stat__get_die_file(struct perf_stat_config *config __maybe_unused,
						  struct perf_cpu cpu)
{
	return perf_env__get_die_aggr_by_cpu(cpu, &perf_stat.session->header.env);
}

static struct aggr_cpu_id perf_stat__get_cluster_file(struct perf_stat_config *config __maybe_unused,
						      struct perf_cpu cpu)
{
	return perf_env__get_cluster_aggr_by_cpu(cpu, &perf_stat.session->header.env);
}

static struct aggr_cpu_id perf_stat__get_cache_file(struct perf_stat_config *config __maybe_unused,
						    struct perf_cpu cpu)
{
	return perf_env__get_cache_aggr_by_cpu(cpu, &perf_stat.session->header.env);
}

static struct aggr_cpu_id perf_stat__get_core_file(struct perf_stat_config *config __maybe_unused,
						   struct perf_cpu cpu)
{
	return perf_env__get_core_aggr_by_cpu(cpu, &perf_stat.session->header.env);
}

static struct aggr_cpu_id perf_stat__get_cpu_file(struct perf_stat_config *config __maybe_unused,
						  struct perf_cpu cpu)
{
	return perf_env__get_cpu_aggr_by_cpu(cpu, &perf_stat.session->header.env);
}

static struct aggr_cpu_id perf_stat__get_node_file(struct perf_stat_config *config __maybe_unused,
						   struct perf_cpu cpu)
{
	return perf_env__get_node_aggr_by_cpu(cpu, &perf_stat.session->header.env);
}

static struct aggr_cpu_id perf_stat__get_global_file(struct perf_stat_config *config __maybe_unused,
						     struct perf_cpu cpu)
{
	return perf_env__get_global_aggr_by_cpu(cpu, &perf_stat.session->header.env);
}

static aggr_cpu_id_get_t aggr_mode__get_aggr_file(enum aggr_mode aggr_mode)
{
	switch (aggr_mode) {
	case AGGR_SOCKET:
		return perf_env__get_socket_aggr_by_cpu;
	case AGGR_DIE:
		return perf_env__get_die_aggr_by_cpu;
	case AGGR_CLUSTER:
		return perf_env__get_cluster_aggr_by_cpu;
	case AGGR_CACHE:
		return perf_env__get_cache_aggr_by_cpu;
	case AGGR_CORE:
		return perf_env__get_core_aggr_by_cpu;
	case AGGR_NODE:
		return perf_env__get_node_aggr_by_cpu;
	case AGGR_GLOBAL:
		return perf_env__get_global_aggr_by_cpu;
	case AGGR_NONE:
		return perf_env__get_cpu_aggr_by_cpu;
	case AGGR_THREAD:
	case AGGR_UNSET:
	case AGGR_MAX:
	default:
		return NULL;
	}
}

static aggr_get_id_t aggr_mode__get_id_file(enum aggr_mode aggr_mode)
{
	switch (aggr_mode) {
	case AGGR_SOCKET:
		return perf_stat__get_socket_file;
	case AGGR_DIE:
		return perf_stat__get_die_file;
	case AGGR_CLUSTER:
		return perf_stat__get_cluster_file;
	case AGGR_CACHE:
		return perf_stat__get_cache_file;
	case AGGR_CORE:
		return perf_stat__get_core_file;
	case AGGR_NODE:
		return perf_stat__get_node_file;
	case AGGR_GLOBAL:
		return perf_stat__get_global_file;
	case AGGR_NONE:
		return perf_stat__get_cpu_file;
	case AGGR_THREAD:
	case AGGR_UNSET:
	case AGGR_MAX:
	default:
		return NULL;
	}
}

static int perf_stat_init_aggr_mode_file(struct perf_stat *st)
{
	struct perf_env *env = &st->session->header.env;
	aggr_cpu_id_get_t get_id = aggr_mode__get_aggr_file(stat_config.aggr_mode);
	bool needs_sort = stat_config.aggr_mode != AGGR_NONE;

	if (stat_config.aggr_mode == AGGR_THREAD) {
		int nr = perf_thread_map__nr(evsel_list->core.threads);

		stat_config.aggr_map = cpu_aggr_map__empty_new(nr);
		if (stat_config.aggr_map == NULL)
			return -ENOMEM;

		for (int s = 0; s < nr; s++) {
			struct aggr_cpu_id id = aggr_cpu_id__empty();

			id.thread_idx = s;
			stat_config.aggr_map->map[s] = id;
		}
		return 0;
	}

	if (!get_id)
		return 0;

	stat_config.aggr_map = cpu_aggr_map__new(evsel_list->core.user_requested_cpus,
						 get_id, env, needs_sort);
	if (!stat_config.aggr_map) {
		pr_err("cannot build %s map\n", aggr_mode__string[stat_config.aggr_mode]);
		return -1;
	}
	stat_config.aggr_get_id = aggr_mode__get_id_file(stat_config.aggr_mode);
	return 0;
}

/*
 * Add default attributes, if there were no attributes specified or
 * if -d/--detailed, -d -d or -d -d -d is used:
 */
static int add_default_attributes(void)
{
	struct perf_event_attr default_attrs0[] = {

  { .type = PERF_TYPE_SOFTWARE, .config = PERF_COUNT_SW_TASK_CLOCK		},
  { .type = PERF_TYPE_SOFTWARE, .config = PERF_COUNT_SW_CONTEXT_SWITCHES	},
  { .type = PERF_TYPE_SOFTWARE, .config = PERF_COUNT_SW_CPU_MIGRATIONS		},
  { .type = PERF_TYPE_SOFTWARE, .config = PERF_COUNT_SW_PAGE_FAULTS		},

  { .type = PERF_TYPE_HARDWARE, .config = PERF_COUNT_HW_CPU_CYCLES		},
};
	struct perf_event_attr frontend_attrs[] = {
  { .type = PERF_TYPE_HARDWARE, .config = PERF_COUNT_HW_STALLED_CYCLES_FRONTEND	},
};
	struct perf_event_attr backend_attrs[] = {
  { .type = PERF_TYPE_HARDWARE, .config = PERF_COUNT_HW_STALLED_CYCLES_BACKEND	},
};
	struct perf_event_attr default_attrs1[] = {
  { .type = PERF_TYPE_HARDWARE, .config = PERF_COUNT_HW_INSTRUCTIONS		},
  { .type = PERF_TYPE_HARDWARE, .config = PERF_COUNT_HW_BRANCH_INSTRUCTIONS	},
  { .type = PERF_TYPE_HARDWARE, .config = PERF_COUNT_HW_BRANCH_MISSES		},

};

/*
 * Detailed stats (-d), covering the L1 and last level data caches:
 */
	struct perf_event_attr detailed_attrs[] = {

  { .type = PERF_TYPE_HW_CACHE,
    .config =
	 PERF_COUNT_HW_CACHE_L1D		<<  0  |
	(PERF_COUNT_HW_CACHE_OP_READ		<<  8) |
	(PERF_COUNT_HW_CACHE_RESULT_ACCESS	<< 16)				},

  { .type = PERF_TYPE_HW_CACHE,
    .config =
	 PERF_COUNT_HW_CACHE_L1D		<<  0  |
	(PERF_COUNT_HW_CACHE_OP_READ		<<  8) |
	(PERF_COUNT_HW_CACHE_RESULT_MISS	<< 16)				},

  { .type = PERF_TYPE_HW_CACHE,
    .config =
	 PERF_COUNT_HW_CACHE_LL			<<  0  |
	(PERF_COUNT_HW_CACHE_OP_READ		<<  8) |
	(PERF_COUNT_HW_CACHE_RESULT_ACCESS	<< 16)				},

  { .type = PERF_TYPE_HW_CACHE,
    .config =
	 PERF_COUNT_HW_CACHE_LL			<<  0  |
	(PERF_COUNT_HW_CACHE_OP_READ		<<  8) |
	(PERF_COUNT_HW_CACHE_RESULT_MISS	<< 16)				},
};

/*
 * Very detailed stats (-d -d), covering the instruction cache and the TLB caches:
 */
	struct perf_event_attr very_detailed_attrs[] = {

  { .type = PERF_TYPE_HW_CACHE,
    .config =
	 PERF_COUNT_HW_CACHE_L1I		<<  0  |
	(PERF_COUNT_HW_CACHE_OP_READ		<<  8) |
	(PERF_COUNT_HW_CACHE_RESULT_ACCESS	<< 16)				},

  { .type = PERF_TYPE_HW_CACHE,
    .config =
	 PERF_COUNT_HW_CACHE_L1I		<<  0  |
	(PERF_COUNT_HW_CACHE_OP_READ		<<  8) |
	(PERF_COUNT_HW_CACHE_RESULT_MISS	<< 16)				},

  { .type = PERF_TYPE_HW_CACHE,
    .config =
	 PERF_COUNT_HW_CACHE_DTLB		<<  0  |
	(PERF_COUNT_HW_CACHE_OP_READ		<<  8) |
	(PERF_COUNT_HW_CACHE_RESULT_ACCESS	<< 16)				},

  { .type = PERF_TYPE_HW_CACHE,
    .config =
	 PERF_COUNT_HW_CACHE_DTLB		<<  0  |
	(PERF_COUNT_HW_CACHE_OP_READ		<<  8) |
	(PERF_COUNT_HW_CACHE_RESULT_MISS	<< 16)				},

  { .type = PERF_TYPE_HW_CACHE,
    .config =
	 PERF_COUNT_HW_CACHE_ITLB		<<  0  |
	(PERF_COUNT_HW_CACHE_OP_READ		<<  8) |
	(PERF_COUNT_HW_CACHE_RESULT_ACCESS	<< 16)				},

  { .type = PERF_TYPE_HW_CACHE,
    .config =
	 PERF_COUNT_HW_CACHE_ITLB		<<  0  |
	(PERF_COUNT_HW_CACHE_OP_READ		<<  8) |
	(PERF_COUNT_HW_CACHE_RESULT_MISS	<< 16)				},

};

/*
 * Very, very detailed stats (-d -d -d), adding prefetch events:
 */
	struct perf_event_attr very_very_detailed_attrs[] = {

  { .type = PERF_TYPE_HW_CACHE,
    .config =
	 PERF_COUNT_HW_CACHE_L1D		<<  0  |
	(PERF_COUNT_HW_CACHE_OP_PREFETCH	<<  8) |
	(PERF_COUNT_HW_CACHE_RESULT_ACCESS	<< 16)				},

  { .type = PERF_TYPE_HW_CACHE,
    .config =
	 PERF_COUNT_HW_CACHE_L1D		<<  0  |
	(PERF_COUNT_HW_CACHE_OP_PREFETCH	<<  8) |
	(PERF_COUNT_HW_CACHE_RESULT_MISS	<< 16)				},
};

	struct perf_event_attr default_null_attrs[] = {};
	const char *pmu = parse_events_option_args.pmu_filter ?: "all";

	/* Set attrs if no event is selected and !null_run: */
	if (stat_config.null_run)
		return 0;

	if (transaction_run) {
		/* Handle -T as -M transaction. Once platform specific metrics
		 * support has been added to the json files, all architectures
		 * will use this approach. To determine transaction support
		 * on an architecture test for such a metric name.
		 */
		if (!metricgroup__has_metric(pmu, "transaction")) {
			pr_err("Missing transaction metrics\n");
			return -1;
		}
		return metricgroup__parse_groups(evsel_list, pmu, "transaction",
						stat_config.metric_no_group,
						stat_config.metric_no_merge,
						stat_config.metric_no_threshold,
						stat_config.user_requested_cpu_list,
						stat_config.system_wide,
						stat_config.hardware_aware_grouping,
						&stat_config.metric_events);
	}

	if (smi_cost) {
		int smi;

		if (sysfs__read_int(FREEZE_ON_SMI_PATH, &smi) < 0) {
			pr_err("freeze_on_smi is not supported.\n");
			return -1;
		}

		if (!smi) {
			if (sysfs__write_int(FREEZE_ON_SMI_PATH, 1) < 0) {
				fprintf(stderr, "Failed to set freeze_on_smi.\n");
				return -1;
			}
			smi_reset = true;
		}

		if (!metricgroup__has_metric(pmu, "smi")) {
			pr_err("Missing smi metrics\n");
			return -1;
		}

		if (!force_metric_only)
			stat_config.metric_only = true;

		return metricgroup__parse_groups(evsel_list, pmu, "smi",
						stat_config.metric_no_group,
						stat_config.metric_no_merge,
						stat_config.metric_no_threshold,
						stat_config.user_requested_cpu_list,
						stat_config.system_wide,
						stat_config.hardware_aware_grouping,
						&stat_config.metric_events);
	}

	if (topdown_run) {
		unsigned int max_level = metricgroups__topdown_max_level();
		char str[] = "TopdownL1";

		if (!force_metric_only)
			stat_config.metric_only = true;

		if (!max_level) {
			pr_err("Topdown requested but the topdown metric groups aren't present.\n"
				"(See perf list the metric groups have names like TopdownL1)\n");
			return -1;
		}
		if (stat_config.topdown_level > max_level) {
			pr_err("Invalid top-down metrics level. The max level is %u.\n", max_level);
			return -1;
		} else if (!stat_config.topdown_level)
			stat_config.topdown_level = 1;

		if (!stat_config.interval && !stat_config.metric_only) {
			fprintf(stat_config.output,
				"Topdown accuracy may decrease when measuring long periods.\n"
				"Please print the result regularly, e.g. -I1000\n");
		}
		str[8] = stat_config.topdown_level + '0';
		if (metricgroup__parse_groups(evsel_list,
						pmu, str,
						/*metric_no_group=*/false,
						/*metric_no_merge=*/false,
						/*metric_no_threshold=*/true,
						stat_config.user_requested_cpu_list,
						stat_config.system_wide,
						stat_config.hardware_aware_grouping,
						&stat_config.metric_events) < 0)
			return -1;
	}

	if (!stat_config.topdown_level)
		stat_config.topdown_level = 1;

	if (!evsel_list->core.nr_entries) {
		/* No events so add defaults. */
		if (target__has_cpu(&target))
			default_attrs0[0].config = PERF_COUNT_SW_CPU_CLOCK;

		if (evlist__add_default_attrs(evsel_list, default_attrs0) < 0)
			return -1;
		if (perf_pmus__have_event("cpu", "stalled-cycles-frontend")) {
			if (evlist__add_default_attrs(evsel_list, frontend_attrs) < 0)
				return -1;
		}
		if (perf_pmus__have_event("cpu", "stalled-cycles-backend")) {
			if (evlist__add_default_attrs(evsel_list, backend_attrs) < 0)
				return -1;
		}
		if (evlist__add_default_attrs(evsel_list, default_attrs1) < 0)
			return -1;
		/*
		 * Add TopdownL1 metrics if they exist. To minimize
		 * multiplexing, don't request threshold computation.
		 */
		if (metricgroup__has_metric(pmu, "Default")) {
			struct evlist *metric_evlist = evlist__new();
			struct evsel *metric_evsel;

			if (!metric_evlist)
				return -1;

			if (metricgroup__parse_groups(metric_evlist, pmu, "Default",
							/*metric_no_group=*/false,
							/*metric_no_merge=*/false,
							/*metric_no_threshold=*/true,
							stat_config.user_requested_cpu_list,
							stat_config.system_wide,
							stat_config.hardware_aware_grouping,
							&stat_config.metric_events) < 0)
				return -1;

			evlist__for_each_entry(metric_evlist, metric_evsel) {
				metric_evsel->skippable = true;
				metric_evsel->default_metricgroup = true;
			}
			evlist__splice_list_tail(evsel_list, &metric_evlist->core.entries);
			evlist__delete(metric_evlist);
		}

		/* Platform specific attrs */
		if (evlist__add_default_attrs(evsel_list, default_null_attrs) < 0)
			return -1;
	}

	/* Detailed events get appended to the event list: */

	if (detailed_run <  1)
		return 0;

	/* Append detailed run extra attributes: */
	if (evlist__add_default_attrs(evsel_list, detailed_attrs) < 0)
		return -1;

	if (detailed_run < 2)
		return 0;

	/* Append very detailed run extra attributes: */
	if (evlist__add_default_attrs(evsel_list, very_detailed_attrs) < 0)
		return -1;

	if (detailed_run < 3)
		return 0;

	/* Append very, very detailed run extra attributes: */
	return evlist__add_default_attrs(evsel_list, very_very_detailed_attrs);
}

static const char * const stat_record_usage[] = {
	"perf stat record [<options>]",
	NULL,
};

static void init_features(struct perf_session *session)
{
	int feat;

	for (feat = HEADER_FIRST_FEATURE; feat < HEADER_LAST_FEATURE; feat++)
		perf_header__set_feat(&session->header, feat);

	perf_header__clear_feat(&session->header, HEADER_DIR_FORMAT);
	perf_header__clear_feat(&session->header, HEADER_BUILD_ID);
	perf_header__clear_feat(&session->header, HEADER_TRACING_DATA);
	perf_header__clear_feat(&session->header, HEADER_BRANCH_STACK);
	perf_header__clear_feat(&session->header, HEADER_AUXTRACE);
}

static int __cmd_record(int argc, const char **argv)
{
	struct perf_session *session;
	struct perf_data *data = &perf_stat.data;

	argc = parse_options(argc, argv, stat_options, stat_record_usage,
			     PARSE_OPT_STOP_AT_NON_OPTION);

	if (output_name)
		data->path = output_name;

	if (stat_config.run_count != 1 || forever) {
		pr_err("Cannot use -r option with perf stat record.\n");
		return -1;
	}

	session = perf_session__new(data, NULL);
	if (IS_ERR(session)) {
		pr_err("Perf session creation failed\n");
		return PTR_ERR(session);
	}

	init_features(session);

	session->evlist   = evsel_list;
	perf_stat.session = session;
	perf_stat.record  = true;
	return argc;
}

static int process_stat_round_event(struct perf_session *session,
				    union perf_event *event)
{
	struct perf_record_stat_round *stat_round = &event->stat_round;
	struct timespec tsh, *ts = NULL;
	const char **argv = session->header.env.cmdline_argv;
	int argc = session->header.env.nr_cmdline;

	process_counters();

	if (stat_round->type == PERF_STAT_ROUND_TYPE__FINAL)
		update_stats(&walltime_nsecs_stats, stat_round->time);

	if (stat_config.interval && stat_round->time) {
		tsh.tv_sec  = stat_round->time / NSEC_PER_SEC;
		tsh.tv_nsec = stat_round->time % NSEC_PER_SEC;
		ts = &tsh;
	}

	print_counters(ts, argc, argv);
	return 0;
}

static
int process_stat_config_event(struct perf_session *session,
			      union perf_event *event)
{
	struct perf_tool *tool = session->tool;
	struct perf_stat *st = container_of(tool, struct perf_stat, tool);

	perf_event__read_stat_config(&stat_config, &event->stat_config);

<<<<<<< HEAD
	if (perf_cpu_map__has_any_cpu_or_is_empty(st->cpus)) {
=======
	if (perf_cpu_map__is_empty(st->cpus)) {
>>>>>>> 0c383648
		if (st->aggr_mode != AGGR_UNSET)
			pr_warning("warning: processing task data, aggregation mode not set\n");
	} else if (st->aggr_mode != AGGR_UNSET) {
		stat_config.aggr_mode = st->aggr_mode;
	}

	if (perf_stat.data.is_pipe)
		perf_stat_init_aggr_mode();
	else
		perf_stat_init_aggr_mode_file(st);

	if (stat_config.aggr_map) {
		int nr_aggr = stat_config.aggr_map->nr;

		if (evlist__alloc_aggr_stats(session->evlist, nr_aggr) < 0) {
			pr_err("cannot allocate aggr counts\n");
			return -1;
		}
	}
	return 0;
}

static int set_maps(struct perf_stat *st)
{
	if (!st->cpus || !st->threads)
		return 0;

	if (WARN_ONCE(st->maps_allocated, "stats double allocation\n"))
		return -EINVAL;

	perf_evlist__set_maps(&evsel_list->core, st->cpus, st->threads);

	if (evlist__alloc_stats(&stat_config, evsel_list, /*alloc_raw=*/true))
		return -ENOMEM;

	st->maps_allocated = true;
	return 0;
}

static
int process_thread_map_event(struct perf_session *session,
			     union perf_event *event)
{
	struct perf_tool *tool = session->tool;
	struct perf_stat *st = container_of(tool, struct perf_stat, tool);

	if (st->threads) {
		pr_warning("Extra thread map event, ignoring.\n");
		return 0;
	}

	st->threads = thread_map__new_event(&event->thread_map);
	if (!st->threads)
		return -ENOMEM;

	return set_maps(st);
}

static
int process_cpu_map_event(struct perf_session *session,
			  union perf_event *event)
{
	struct perf_tool *tool = session->tool;
	struct perf_stat *st = container_of(tool, struct perf_stat, tool);
	struct perf_cpu_map *cpus;

	if (st->cpus) {
		pr_warning("Extra cpu map event, ignoring.\n");
		return 0;
	}

	cpus = cpu_map__new_data(&event->cpu_map.data);
	if (!cpus)
		return -ENOMEM;

	st->cpus = cpus;
	return set_maps(st);
}

static const char * const stat_report_usage[] = {
	"perf stat report [<options>]",
	NULL,
};

static struct perf_stat perf_stat = {
	.tool = {
		.attr		= perf_event__process_attr,
		.event_update	= perf_event__process_event_update,
		.thread_map	= process_thread_map_event,
		.cpu_map	= process_cpu_map_event,
		.stat_config	= process_stat_config_event,
		.stat		= perf_event__process_stat_event,
		.stat_round	= process_stat_round_event,
	},
	.aggr_mode	= AGGR_UNSET,
	.aggr_level	= 0,
};

static int __cmd_report(int argc, const char **argv)
{
	struct perf_session *session;
	const struct option options[] = {
	OPT_STRING('i', "input", &input_name, "file", "input file name"),
	OPT_SET_UINT(0, "per-socket", &perf_stat.aggr_mode,
		     "aggregate counts per processor socket", AGGR_SOCKET),
	OPT_SET_UINT(0, "per-die", &perf_stat.aggr_mode,
		     "aggregate counts per processor die", AGGR_DIE),
	OPT_SET_UINT(0, "per-cluster", &perf_stat.aggr_mode,
		     "aggregate counts perf processor cluster", AGGR_CLUSTER),
	OPT_CALLBACK_OPTARG(0, "per-cache", &perf_stat.aggr_mode, &perf_stat.aggr_level,
			    "cache level",
			    "aggregate count at this cache level (Default: LLC)",
			    parse_cache_level),
	OPT_SET_UINT(0, "per-core", &perf_stat.aggr_mode,
		     "aggregate counts per physical processor core", AGGR_CORE),
	OPT_SET_UINT(0, "per-node", &perf_stat.aggr_mode,
		     "aggregate counts per numa node", AGGR_NODE),
	OPT_SET_UINT('A', "no-aggr", &perf_stat.aggr_mode,
		     "disable CPU count aggregation", AGGR_NONE),
	OPT_END()
	};
	struct stat st;
	int ret;

	argc = parse_options(argc, argv, options, stat_report_usage, 0);

	if (!input_name || !strlen(input_name)) {
		if (!fstat(STDIN_FILENO, &st) && S_ISFIFO(st.st_mode))
			input_name = "-";
		else
			input_name = "perf.data";
	}

	perf_stat.data.path = input_name;
	perf_stat.data.mode = PERF_DATA_MODE_READ;

	session = perf_session__new(&perf_stat.data, &perf_stat.tool);
	if (IS_ERR(session))
		return PTR_ERR(session);

	perf_stat.session  = session;
	stat_config.output = stderr;
	evlist__delete(evsel_list);
	evsel_list         = session->evlist;

	ret = perf_session__process_events(session);
	if (ret)
		return ret;

	perf_session__delete(session);
	return 0;
}

static void setup_system_wide(int forks)
{
	/*
	 * Make system wide (-a) the default target if
	 * no target was specified and one of following
	 * conditions is met:
	 *
	 *   - there's no workload specified
	 *   - there is workload specified but all requested
	 *     events are system wide events
	 */
	if (!target__none(&target))
		return;

	if (!forks)
		target.system_wide = true;
	else {
		struct evsel *counter;

		evlist__for_each_entry(evsel_list, counter) {
			if (!counter->core.requires_cpu &&
			    !evsel__name_is(counter, "duration_time")) {
				return;
			}
		}

		if (evsel_list->core.nr_entries)
			target.system_wide = true;
	}
}

int cmd_stat(int argc, const char **argv)
{
	const char * const stat_usage[] = {
		"perf stat [<options>] [<command>]",
		NULL
	};
	int status = -EINVAL, run_idx, err;
	const char *mode;
	FILE *output = stderr;
	unsigned int interval, timeout;
	const char * const stat_subcommands[] = { "record", "report" };
	char errbuf[BUFSIZ];

	setlocale(LC_ALL, "");

	evsel_list = evlist__new();
	if (evsel_list == NULL)
		return -ENOMEM;

	parse_events__shrink_config_terms();

	/* String-parsing callback-based options would segfault when negated */
	set_option_flag(stat_options, 'e', "event", PARSE_OPT_NONEG);
	set_option_flag(stat_options, 'M', "metrics", PARSE_OPT_NONEG);
	set_option_flag(stat_options, 'G', "cgroup", PARSE_OPT_NONEG);

	argc = parse_options_subcommand(argc, argv, stat_options, stat_subcommands,
					(const char **) stat_usage,
					PARSE_OPT_STOP_AT_NON_OPTION);

	if (stat_config.csv_sep) {
		stat_config.csv_output = true;
		if (!strcmp(stat_config.csv_sep, "\\t"))
			stat_config.csv_sep = "\t";
	} else
		stat_config.csv_sep = DEFAULT_SEPARATOR;

	if (argc && strlen(argv[0]) > 2 && strstarts("record", argv[0])) {
		argc = __cmd_record(argc, argv);
		if (argc < 0)
			return -1;
	} else if (argc && strlen(argv[0]) > 2 && strstarts("report", argv[0]))
		return __cmd_report(argc, argv);

	interval = stat_config.interval;
	timeout = stat_config.timeout;

	/*
	 * For record command the -o is already taken care of.
	 */
	if (!STAT_RECORD && output_name && strcmp(output_name, "-"))
		output = NULL;

	if (output_name && output_fd) {
		fprintf(stderr, "cannot use both --output and --log-fd\n");
		parse_options_usage(stat_usage, stat_options, "o", 1);
		parse_options_usage(NULL, stat_options, "log-fd", 0);
		goto out;
	}

	if (stat_config.metric_only && stat_config.aggr_mode == AGGR_THREAD) {
		fprintf(stderr, "--metric-only is not supported with --per-thread\n");
		goto out;
	}

	if (stat_config.metric_only && stat_config.run_count > 1) {
		fprintf(stderr, "--metric-only is not supported with -r\n");
		goto out;
	}

	if (stat_config.walltime_run_table && stat_config.run_count <= 1) {
		fprintf(stderr, "--table is only supported with -r\n");
		parse_options_usage(stat_usage, stat_options, "r", 1);
		parse_options_usage(NULL, stat_options, "table", 0);
		goto out;
	}

	if (output_fd < 0) {
		fprintf(stderr, "argument to --log-fd must be a > 0\n");
		parse_options_usage(stat_usage, stat_options, "log-fd", 0);
		goto out;
	}

	if (!output && !quiet) {
		struct timespec tm;
		mode = append_file ? "a" : "w";

		output = fopen(output_name, mode);
		if (!output) {
			perror("failed to create output file");
			return -1;
		}
		if (!stat_config.json_output) {
			clock_gettime(CLOCK_REALTIME, &tm);
			fprintf(output, "# started on %s\n", ctime(&tm.tv_sec));
		}
	} else if (output_fd > 0) {
		mode = append_file ? "a" : "w";
		output = fdopen(output_fd, mode);
		if (!output) {
			perror("Failed opening logfd");
			return -errno;
		}
	}

	if (stat_config.interval_clear && !isatty(fileno(output))) {
		fprintf(stderr, "--interval-clear does not work with output\n");
		parse_options_usage(stat_usage, stat_options, "o", 1);
		parse_options_usage(NULL, stat_options, "log-fd", 0);
		parse_options_usage(NULL, stat_options, "interval-clear", 0);
		return -1;
	}

	stat_config.output = output;

	/*
	 * let the spreadsheet do the pretty-printing
	 */
	if (stat_config.csv_output) {
		/* User explicitly passed -B? */
		if (big_num_opt == 1) {
			fprintf(stderr, "-B option not supported with -x\n");
			parse_options_usage(stat_usage, stat_options, "B", 1);
			parse_options_usage(NULL, stat_options, "x", 1);
			goto out;
		} else /* Nope, so disable big number formatting */
			stat_config.big_num = false;
	} else if (big_num_opt == 0) /* User passed --no-big-num */
		stat_config.big_num = false;

	err = target__validate(&target);
	if (err) {
		target__strerror(&target, err, errbuf, BUFSIZ);
		pr_warning("%s\n", errbuf);
	}

	setup_system_wide(argc);

	/*
	 * Display user/system times only for single
	 * run and when there's specified tracee.
	 */
	if ((stat_config.run_count == 1) && target__none(&target))
		stat_config.ru_display = true;

	if (stat_config.run_count < 0) {
		pr_err("Run count must be a positive number\n");
		parse_options_usage(stat_usage, stat_options, "r", 1);
		goto out;
	} else if (stat_config.run_count == 0) {
		forever = true;
		stat_config.run_count = 1;
	}

	if (stat_config.walltime_run_table) {
		stat_config.walltime_run = zalloc(stat_config.run_count * sizeof(stat_config.walltime_run[0]));
		if (!stat_config.walltime_run) {
			pr_err("failed to setup -r option");
			goto out;
		}
	}

	if ((stat_config.aggr_mode == AGGR_THREAD) &&
		!target__has_task(&target)) {
		if (!target.system_wide || target.cpu_list) {
			fprintf(stderr, "The --per-thread option is only "
				"available when monitoring via -p -t -a "
				"options or only --per-thread.\n");
			parse_options_usage(NULL, stat_options, "p", 1);
			parse_options_usage(NULL, stat_options, "t", 1);
			goto out;
		}
	}

	/*
	 * no_aggr, cgroup are for system-wide only
	 * --per-thread is aggregated per thread, we dont mix it with cpu mode
	 */
	if (((stat_config.aggr_mode != AGGR_GLOBAL &&
	      stat_config.aggr_mode != AGGR_THREAD) ||
	     (nr_cgroups || stat_config.cgroup_list)) &&
	    !target__has_cpu(&target)) {
		fprintf(stderr, "both cgroup and no-aggregation "
			"modes only available in system-wide mode\n");

		parse_options_usage(stat_usage, stat_options, "G", 1);
		parse_options_usage(NULL, stat_options, "A", 1);
		parse_options_usage(NULL, stat_options, "a", 1);
		parse_options_usage(NULL, stat_options, "for-each-cgroup", 0);
		goto out;
	}

	if (stat_config.iostat_run) {
		status = iostat_prepare(evsel_list, &stat_config);
		if (status)
			goto out;
		if (iostat_mode == IOSTAT_LIST) {
			iostat_list(evsel_list, &stat_config);
			goto out;
		} else if (verbose > 0)
			iostat_list(evsel_list, &stat_config);
		if (iostat_mode == IOSTAT_RUN && !target__has_cpu(&target))
			target.system_wide = true;
	}

	if ((stat_config.aggr_mode == AGGR_THREAD) && (target.system_wide))
		target.per_thread = true;

	stat_config.system_wide = target.system_wide;
	if (target.cpu_list) {
		stat_config.user_requested_cpu_list = strdup(target.cpu_list);
		if (!stat_config.user_requested_cpu_list) {
			status = -ENOMEM;
			goto out;
		}
	}

	/*
	 * Metric parsing needs to be delayed as metrics may optimize events
	 * knowing the target is system-wide.
	 */
	if (metrics) {
		const char *pmu = parse_events_option_args.pmu_filter ?: "all";
		int ret = metricgroup__parse_groups(evsel_list, pmu, metrics,
						stat_config.metric_no_group,
						stat_config.metric_no_merge,
						stat_config.metric_no_threshold,
						stat_config.user_requested_cpu_list,
						stat_config.system_wide,
<<<<<<< HEAD
=======
						stat_config.hardware_aware_grouping,
>>>>>>> 0c383648
						&stat_config.metric_events);

		zfree(&metrics);
		if (ret) {
			status = ret;
			goto out;
		}
	}

	if (add_default_attributes())
		goto out;

	if (stat_config.cgroup_list) {
		if (nr_cgroups > 0) {
			pr_err("--cgroup and --for-each-cgroup cannot be used together\n");
			parse_options_usage(stat_usage, stat_options, "G", 1);
			parse_options_usage(NULL, stat_options, "for-each-cgroup", 0);
			goto out;
		}

		if (evlist__expand_cgroup(evsel_list, stat_config.cgroup_list,
					  &stat_config.metric_events, true) < 0) {
			parse_options_usage(stat_usage, stat_options,
					    "for-each-cgroup", 0);
			goto out;
		}
	}

	evlist__warn_user_requested_cpus(evsel_list, target.cpu_list);

	if (evlist__create_maps(evsel_list, &target) < 0) {
		if (target__has_task(&target)) {
			pr_err("Problems finding threads of monitor\n");
			parse_options_usage(stat_usage, stat_options, "p", 1);
			parse_options_usage(NULL, stat_options, "t", 1);
		} else if (target__has_cpu(&target)) {
			perror("failed to parse CPUs map");
			parse_options_usage(stat_usage, stat_options, "C", 1);
			parse_options_usage(NULL, stat_options, "a", 1);
		}
		goto out;
	}

	evlist__check_cpu_maps(evsel_list);

	/*
	 * Initialize thread_map with comm names,
	 * so we could print it out on output.
	 */
	if (stat_config.aggr_mode == AGGR_THREAD) {
		thread_map__read_comms(evsel_list->core.threads);
	}

	if (stat_config.aggr_mode == AGGR_NODE)
		cpu__setup_cpunode_map();

	if (stat_config.times && interval)
		interval_count = true;
	else if (stat_config.times && !interval) {
		pr_err("interval-count option should be used together with "
				"interval-print.\n");
		parse_options_usage(stat_usage, stat_options, "interval-count", 0);
		parse_options_usage(stat_usage, stat_options, "I", 1);
		goto out;
	}

	if (timeout && timeout < 100) {
		if (timeout < 10) {
			pr_err("timeout must be >= 10ms.\n");
			parse_options_usage(stat_usage, stat_options, "timeout", 0);
			goto out;
		} else
			pr_warning("timeout < 100ms. "
				   "The overhead percentage could be high in some cases. "
				   "Please proceed with caution.\n");
	}
	if (timeout && interval) {
		pr_err("timeout option is not supported with interval-print.\n");
		parse_options_usage(stat_usage, stat_options, "timeout", 0);
		parse_options_usage(stat_usage, stat_options, "I", 1);
		goto out;
	}

	if (perf_stat_init_aggr_mode())
		goto out;

	if (evlist__alloc_stats(&stat_config, evsel_list, interval))
		goto out;

	/*
	 * Set sample_type to PERF_SAMPLE_IDENTIFIER, which should be harmless
	 * while avoiding that older tools show confusing messages.
	 *
	 * However for pipe sessions we need to keep it zero,
	 * because script's perf_evsel__check_attr is triggered
	 * by attr->sample_type != 0, and we can't run it on
	 * stat sessions.
	 */
	stat_config.identifier = !(STAT_RECORD && perf_stat.data.is_pipe);

	/*
	 * We dont want to block the signals - that would cause
	 * child tasks to inherit that and Ctrl-C would not work.
	 * What we want is for Ctrl-C to work in the exec()-ed
	 * task, but being ignored by perf stat itself:
	 */
	atexit(sig_atexit);
	if (!forever)
		signal(SIGINT,  skip_signal);
	signal(SIGCHLD, skip_signal);
	signal(SIGALRM, skip_signal);
	signal(SIGABRT, skip_signal);

	if (evlist__initialize_ctlfd(evsel_list, stat_config.ctl_fd, stat_config.ctl_fd_ack))
		goto out;

	/* Enable ignoring missing threads when -p option is defined. */
	evlist__first(evsel_list)->ignore_missing_thread = target.pid;
	status = 0;
	for (run_idx = 0; forever || run_idx < stat_config.run_count; run_idx++) {
		if (stat_config.run_count != 1 && verbose > 0)
			fprintf(output, "[ perf stat: executing run #%d ... ]\n",
				run_idx + 1);

		if (run_idx != 0)
			evlist__reset_prev_raw_counts(evsel_list);

		status = run_perf_stat(argc, argv, run_idx);
		if (forever && status != -1 && !interval) {
			print_counters(NULL, argc, argv);
			perf_stat__reset_stats();
		}
	}

	if (!forever && status != -1 && (!interval || stat_config.summary)) {
		if (stat_config.run_count > 1)
			evlist__copy_res_stats(&stat_config, evsel_list);
		print_counters(NULL, argc, argv);
	}

	evlist__finalize_ctlfd(evsel_list);

	if (STAT_RECORD) {
		/*
		 * We synthesize the kernel mmap record just so that older tools
		 * don't emit warnings about not being able to resolve symbols
		 * due to /proc/sys/kernel/kptr_restrict settings and instead provide
		 * a saner message about no samples being in the perf.data file.
		 *
		 * This also serves to suppress a warning about f_header.data.size == 0
		 * in header.c at the moment 'perf stat record' gets introduced, which
		 * is not really needed once we start adding the stat specific PERF_RECORD_
		 * records, but the need to suppress the kptr_restrict messages in older
		 * tools remain  -acme
		 */
		int fd = perf_data__fd(&perf_stat.data);

		err = perf_event__synthesize_kernel_mmap((void *)&perf_stat,
							 process_synthesized_event,
							 &perf_stat.session->machines.host);
		if (err) {
			pr_warning("Couldn't synthesize the kernel mmap record, harmless, "
				   "older tools may produce warnings about this file\n.");
		}

		if (!interval) {
			if (WRITE_STAT_ROUND_EVENT(walltime_nsecs_stats.max, FINAL))
				pr_err("failed to write stat round event\n");
		}

		if (!perf_stat.data.is_pipe) {
			perf_stat.session->header.data_size += perf_stat.bytes_written;
			perf_session__write_header(perf_stat.session, evsel_list, fd, true);
		}

		evlist__close(evsel_list);
		perf_session__delete(perf_stat.session);
	}

	perf_stat__exit_aggr_mode();
	evlist__free_stats(evsel_list);
out:
	if (stat_config.iostat_run)
		iostat_release(evsel_list);

	zfree(&stat_config.walltime_run);
	zfree(&stat_config.user_requested_cpu_list);

	if (smi_cost && smi_reset)
		sysfs__write_int(FREEZE_ON_SMI_PATH, 0);

	evlist__delete(evsel_list);

	metricgroup__rblist_exit(&stat_config.metric_events);
	evlist__close_control(stat_config.ctl_fd, stat_config.ctl_fd_ack, &stat_config.ctl_fd_close);

	return status;
}<|MERGE_RESOLUTION|>--- conflicted
+++ resolved
@@ -1299,12 +1299,8 @@
 	 * be the first online CPU in the cache domain else use the
 	 * first online CPU of the cache domain as the ID.
 	 */
-<<<<<<< HEAD
-	if (perf_cpu_map__has_any_cpu_or_is_empty(cpu_map))
-=======
 	id = perf_cpu_map__min(cpu_map).cpu;
 	if (id == -1)
->>>>>>> 0c383648
 		id = cpu.cpu;
 
 	/* Free the perf_cpu_map used to find the cache ID */
@@ -1625,11 +1621,7 @@
 	 * taking the highest cpu number to be the size of
 	 * the aggregation translate cpumap.
 	 */
-<<<<<<< HEAD
-	if (!perf_cpu_map__has_any_cpu_or_is_empty(evsel_list->core.user_requested_cpus))
-=======
 	if (!perf_cpu_map__is_any_cpu_or_is_empty(evsel_list->core.user_requested_cpus))
->>>>>>> 0c383648
 		nr = perf_cpu_map__max(evsel_list->core.user_requested_cpus).cpu;
 	else
 		nr = 0;
@@ -2315,11 +2307,7 @@
 
 	perf_event__read_stat_config(&stat_config, &event->stat_config);
 
-<<<<<<< HEAD
-	if (perf_cpu_map__has_any_cpu_or_is_empty(st->cpus)) {
-=======
 	if (perf_cpu_map__is_empty(st->cpus)) {
->>>>>>> 0c383648
 		if (st->aggr_mode != AGGR_UNSET)
 			pr_warning("warning: processing task data, aggregation mode not set\n");
 	} else if (st->aggr_mode != AGGR_UNSET) {
@@ -2733,10 +2721,7 @@
 						stat_config.metric_no_threshold,
 						stat_config.user_requested_cpu_list,
 						stat_config.system_wide,
-<<<<<<< HEAD
-=======
 						stat_config.hardware_aware_grouping,
->>>>>>> 0c383648
 						&stat_config.metric_events);
 
 		zfree(&metrics);
